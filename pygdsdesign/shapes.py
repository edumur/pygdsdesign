import copy
import os
import warnings
from typing import Any, Dict, Optional

import numpy as np
from sympy import Polygon

from pygdsdesign.library import GdsLibrary
from pygdsdesign.operation import boolean, merge, offset
from pygdsdesign.polygons import Rectangle, RectangleCentered, Text
from pygdsdesign.polygonSet import PolygonSet
<<<<<<< HEAD
=======
from pygdsdesign.polygons import Rectangle, Text
from pygdsdesign.operation import boolean, offset, merge, addition, subtraction, inverse_polarity
>>>>>>> 55637f10


def crosses(coordinates: list,
            layer: int = 1,
            datatype: int = 0,
            width: float=5,
            h_length: float=35,
            v_length: float=35) -> PolygonSet:
    """
    Returns a polygon containing crosses at all coordinates specified in the
    coordinates list.

    Args:
        coordinates (list): List of tupples with coordinats.
        layer (int, optional): gds layer of the crosses. Defaults to 1.
        datatype (int, optional): gds datatype of the crosses. Defaults to 1.
        width (float, optional): Width of the arms of a single cross.
        Defaults to 5.
        h_length (float, optional): Total horizantal length of single cross,
        includes the width of the arm. Defaults to 35.
        v_length (float, optional): Total vertical length of single cross,
        includes the width of the arm. Defaults to 35.

    Returns:
        PolygonSet: Set of polygons containing crosses at positions
        specified by coordinates.
    """
    crosses = PolygonSet(layers=[layer], datatypes=[datatype])
    for coord in coordinates:
        cr = cross(layer=layer, datatype=datatype, width=width, h_length=h_length, v_length=v_length)
        cr.translate(coord[0], coord[1])
        crosses+=cr
    return crosses


def cross(layer: int=1,
          datatype: int=1,
          width: float=5,
          h_length: float=35,
          v_length: float=35) -> PolygonSet:
    """
    Returns a cross, specified by width, h_length and v_length.

    Args:
        layer (int, optional): gds layer of the cross. Defaults to 1.
        datatype (int, optional): gds datatype of the cross. Defaults to 1.
        width (float, optional): Width of the arms of the cross. Defaults to 5.
        h_length (float, optional): Total horizontal length of the cross,
        includes the width of the arm. Defaults to 35.
        v_length (float, optional): Total vertical length of the cross,
        includes the width of the arm. Defaults to 35.

    Returns:
        Polygon: Polygon containing the cross.
    """
    cross = PolygonSet(layers=[layer], datatypes=[datatype])
    cross += Rectangle((-h_length/2, -width/2), (h_length/2, width/2),
                       layer=layer, datatype=datatype)
    cross += Rectangle((-width/2, -v_length/2), (width/2, v_length/2),
                       layer=layer, datatype=datatype)
    merge(cross.center())
    return cross


def global_marks_ebeam(w: float=10,
                       l: float=200,
                       directional_structures: bool=True,
                       directional_offset: float=40,
                       directional_structures_length: float=5,
                       directional_scaling: float=4,
                       squared_center: bool=False,
                       layer: int=1,
                       datatype: int=1,
                       color: str='',
                       name: str='') -> PolygonSet:
    """
    Function that returns an ebeam alignment mark for global alignment.
    When directional_structures is True, triangular structures pointing to the
    center of the mark are added to help finding the center of the cross with
    the ebeam system.

    Args:
        w: cross width in um.
            Defaults to 10.
        l: cross length in um.
            Defaults to 200.
        directional_structures: when True, structures are added to show the center
            of the cross, helping to find the cross on the ebeam system.
            Defaults to True.
        directional_offset: minimal distance between the directional mark and the
            cross. Should be large enough to avoid interferences while doing the
            mark detection
            Defaults to 40.
        directional_structures_length: Length of the directional mark in um.
            The mark beeing a triangle, this length corresponds to its base.
            Defaults to 5.
        directional_scaling: Scaling factor applied to the structure.
            Smaller size are closer to the center.
            Defaults to 4.
        squared_center: If True, add two hollow squares in diagonal at the center
            of the cross.
            It offers a easy target to pinpoint while doing manual alignement.
            Example below when squared cented is true:
                          %%%%%%%%%%%%%%%%%%%%%%%%%%%
                          %%%%%%%%%%%%%%%%%%%%%%%%%%%
                          %%%%%%%%%%%%%%%%%%%%%%%%%%%
                          %%%%%%%%%%%%%%%%%%%%%%%%%%%
                          %%%%%%%%%%%%%%%%%%%%%%%%%%%
                          %%%%%%%%%%%%%%%%%%%%%%%%%%%
                          %%%%%%%%%%%%%%%%%%%%%%%%%%%
                          %%%%%%%%%%%%%%%%%%%%%%%%%%%
                          %%%%%%%%%%%%%%%%%%%%%%%%%%%
                          %%%%%%%%%%%%%%%%%%%%%%%%%%%
                          %%%%%%%%%%%%%%%%%%%%%%%%%%%
            %%%%%%%%%%%%%%%%%%%%%%%%%%%%             %%%%%%%%%%%%%%%
            %%%%%%%%%%%%%%%%%%%%%%%%%%%%             %%%%%%%%%%%%%%%
            %%%%%%%%%%%%%%%%%%%%%%%%%%%%             %%%%%%%%%%%%%%%
            %%%%%%%%%%%%%%%%%%%%%%%%%%%%             %%%%%%%%%%%%%%%
            %%%%%%%%%%%%%%%%%%%%%%%%%%%%             %%%%%%%%%%%%%%%
            %%%%%%%%%%%%%%%%%%%%%%%%%%%%             %%%%%%%%%%%%%%%
            %%%%%%%%%%%%%%%             %%%%%%%%%%%%%%%%%%%%%%%%%%%%
            %%%%%%%%%%%%%%%             %%%%%%%%%%%%%%%%%%%%%%%%%%%%
            %%%%%%%%%%%%%%%             %%%%%%%%%%%%%%%%%%%%%%%%%%%%
            %%%%%%%%%%%%%%%             %%%%%%%%%%%%%%%%%%%%%%%%%%%%
            %%%%%%%%%%%%%%%             %%%%%%%%%%%%%%%%%%%%%%%%%%%%
                           %%%%%%%%%%%%%%%%%%%%%%%%%%%
                           %%%%%%%%%%%%%%%%%%%%%%%%%%%
                           %%%%%%%%%%%%%%%%%%%%%%%%%%%
                           %%%%%%%%%%%%%%%%%%%%%%%%%%%
                           %%%%%%%%%%%%%%%%%%%%%%%%%%%
                           %%%%%%%%%%%%%%%%%%%%%%%%%%%
                           %%%%%%%%%%%%%%%%%%%%%%%%%%%
                           %%%%%%%%%%%%%%%%%%%%%%%%%%%
                           %%%%%%%%%%%%%%%%%%%%%%%%%%%
                           %%%%%%%%%%%%%%%%%%%%%%%%%%%
            Defaults to False.
        layer: gds layer of chip marks.
            Defaults to 1.
        datatype: gds datatype of chip marks.
            Defaults to 1.
        color: gds color of chip marks.
            Defaults to ''.
        name: gds name of chip marks.
            Defaults to ''.
    """

    # Make the crosse
    cross = PolygonSet()
    cross += Rectangle((0, 0), (w, l), layer=layer, datatype=datatype, color=color, name=name).center()
    cross += Rectangle((0, 0), (l, w), layer=layer, datatype=datatype, color=color, name=name).center()

    # By default the total structure is just the cross
    tot = copy.deepcopy(cross)

    if squared_center:
        temp = Rectangle((0, 0), (w/2, w/2))
        temp += Rectangle((0, 0), (-w/2, -w/2))
        tot = boolean(cross,
                      temp,
                      'xor', layer=layer, datatype=datatype, color=color, name=name)

        # If the boolean failed, we return the cross without error and inform the user
        if tot is None:
            tot = cross
            warnings.warn('You asked for crossed center ebeam marked but it failed. Please check your input dimensions.')


    if directional_structures:
        temp = PolygonSet()

        # Create a default triangle with the proper orientation
        t = PolygonSet([[(0, 0), (directional_structures_length, 0), (directional_structures_length/2, 2*directional_structures_length)]])
        t.rotate(np.pi/2, t.get_center())

        # Add many triangles with the proper rotation in 10 concentrics circles
        for r, s in zip(np.linspace(directional_offset, l*0.75, 10),
                        np.linspace(1, directional_scaling, 10)):
            p = 2*np.pi*r
            nb_p = int(p/30)
            for theta in np.linspace(0, 2*np.pi, nb_p):
                z = r*np.exp(1j*theta)
                temp += copy.copy(t).scale(s).rotate(theta).translate(z.real, z.imag)

        # We remove the triangles being too close to the cross
        temp2 = boolean(temp,
                        offset(tot, directional_offset),
                        'not')

        # We remove the triangles being outside of the bounding_box of the cross
        temp3 = boolean(temp2,
                        Rectangle((-l/2, -l/2), (l/2, l/2)),
                        'and',
                        layer=layer, datatype=datatype, color=color, name=name)

        # In case the boolean operation return nothing (too small cross for instance)
        if temp3 is None:
            return PolygonSet()

        # We remove the triangles which have been cut from previous boolean
        # operation and are now too small
        temp4 = PolygonSet()
        for p in temp3.polygons:
            t=PolygonSet([p], layers=[layer], datatypes=[datatype], colors=[color], names=[name])
            if t.get_area()>0.9*directional_structures_length*directional_structures_length:
                temp4 += t
        tot += temp4

    return tot


def chip_marks_ebeam(layer: int=1,
                     datatype: int=1) -> PolygonSet:
    """
    Returns a set of ebeam chip marks.

    Args:
        layer (int, optional): gds layer of chip marks. Defaults to 1.
        datatype (int, optional): gds datatype of chip marks. Defaults to 1.

    Returns:
        PolygonSet: Set of polygons containing ebeam chip marks.
    """
    cross = Rectangle((-7.5, -0.5), (7.5, 0.5),
                            layer=layer, datatype=datatype)
    cross += Rectangle((-0.5, -7.5), (0.5, 7.5),
                             layer=layer, datatype=datatype)
    crosses = PolygonSet()
    crosses += copy.copy(cross).translate(-20, -20)
    crosses += copy.copy(cross).translate(-20, 20)
    crosses += copy.copy(cross).translate(20, 20)
    crosses += copy.copy(cross).translate(20, -20)
    all_crosses = copy.copy(crosses)
    all_crosses += copy.copy(crosses).translate(132.5, 127.5)
    all_crosses += copy.copy(crosses).translate(-132.5, 127.5)
    all_crosses += copy.copy(crosses).translate(132.5, -127.5)
    all_crosses += copy.copy(crosses).translate(-132.5, -127.5)
    return all_crosses


def chip_marks_laser(layer: int=1,
                     datatype: int=1,
                     color: str='',
                     name: str='',
                     only_square: bool=False) -> PolygonSet:
    """
    Returns a set of alignement marks use by some people in optical lithography.
    Consists of a cross with a small square:

                              @@@@@@@@@@
                              @@@@@@@@@@
                              @@@@@@@@@@
                              @@@@@@@@@@
                              @@@@@@@@@@
                              @@@@@@@@@@
                              @@@@@@@@@@
            @@@@@@@@@@@@@@@@@@@@@@@@@@@@@@@@@@@@@@@@@@@@@@
            @@@@@@@@@@@@@@@@@@@@@@@@@@@@@@@@@@@@@@@@@@@@@@
            @@@@@@@@@@@@@@@@@@@@@@@@@@@@@@@@@@@@@@@@@@@@@@
            @@@@@@@@@@@@@@@@@@@@@@@@@@@@@@@@@@@@@@@@@@@@@@
                              @@@@@@@@@@
                              @@@@@@@@@@
                              @@@@@@@@@@
                              @@@@@@@@@@                  @@@@@@@@@
                              @@@@@@@@@@                  @@@@@@@@@
                              @@@@@@@@@@                  @@@@@@@@@
                              @@@@@@@@@@                  @@@@@@@@@
                                                 @@@@@@@@@
                                                 @@@@@@@@@
                                                 @@@@@@@@@
                                                 @@@@@@@@@


    Args:
        layer: gds layer of chip marks. Defaults to 1.
        datatype: gds datatype of chip marks. Defaults to 1.
        color: gds color of chip marks. Defaults to ''.
        name: gds name of chip marks. Defaults to ''.
        only_square: If True, return only the square of the alignement mark.
            Defaults to False.

    Returns:
        PolygonSet: Set of polygons containing laser chip marks.
    """

    # cross
    # The cross is return only if only_square is False (default)
    if only_square:
        p = PolygonSet([[(0, 0)]], [layer], [datatype], [name], [color])
    else:
        p = PolygonSet([[( -5, -10),
                         ( -5,   0),
                         (-15,   0),
                         (-15,   5),
                         ( -5,   5),
                         ( -5,  15),
                         (  0,  15),
                         (  0,   5),
                         (10,    5),
                         (10,    0),
                         (  0,   0),
                         (  0,-10)]], [layer], [datatype], [name], [color])

    ## 2 small squares
    # bottom left
    s1 = PolygonSet([[( 5, -15),
                  ( 5, -10),
                  (10, -10),
                  (10, -15)]], [layer], [datatype], [name], [color])

    # top right
    s2 = PolygonSet([[(10, -10),
                  (10,  -5),
                  (15,  -5),
                  (15, -10)]], [layer], [datatype], [name], [color])

    return p+s1+s2


def crossover(layer_dielectric: int=1,
              dt_dielectric_undercut: int=1,
              layer_metal: int=2,
              name_metal: str='',
              name_dielectric: str='',
              m: float=1,
              w: float=6,
              l: float=120,
              u: float=0) -> PolygonSet:
    """
    Returns a single crossover. Size of the dielectric is in all directions
    bigger by "m" um compared to metal bridge.

    Parameters
    ----------
    layer_dielectric : int, optional
        gds layer of the dielectirc, by default 1
    layer_metal : int, optional
        gds layer of the metal bridge, by default 2
    name_metal : str, optional
        gds layer name of the metal bridge, by default ''
    name_dielectric : str, optional
        gds layer name of the dielectirc, by default ''
    dt_dielectric_undercut : int, optional
        gds datatype of the undercut for the dielectric, by default 1
    m : float, optional
        margin between dielectric and metal in units of um, by default 1
    w : float, optional
        width of the metal crossover in units of um, by default 6
    l : float, optional
        length of the metal crossover in units of um, by default 120
    u : float, optional
        undercut of dielectric in units of um, by default 1

    Returns:
        PolygonSet: Set of polygons containing the crossover.
    """
    # define the metal part
    met = PolygonSet()
    met += Rectangle((0, 0), (4*m + w, 8*m + 3*w), layer=layer_metal, name=name_metal)
    met += Rectangle((4*m + w, 4*m + w), (4*m + w + l, 4*m + 2*w), layer=layer_metal, name=name_metal)
    met += Rectangle((4*m + w + l, 0), (8*m + 2*w + l, 8*m + 3*w), layer=layer_metal, name=name_metal)
    # define the dielectric part
    dielec = PolygonSet()
    dielec += Rectangle((m, m), (3*m + w, 7*m + 3*w), layer=layer_dielectric, name=name_dielectric)
    dielec += Rectangle((3*m + w, 3*m + w), (5*m + w + l, 5*m + 2*w), layer=layer_dielectric, name=name_dielectric)
    dielec += Rectangle((5*m + w + l, m), (7*m + 2*w + l, 7*m + 3*w), layer=layer_dielectric, name=name_dielectric)
    # define the mask to generate the undercut
    undercut = PolygonSet()
    undercut += Rectangle((m - u, m - u), (3*m + w + u, 7*m + 3*w + u), layer=layer_dielectric, name=name_dielectric, datatype=dt_dielectric_undercut)
    undercut += Rectangle((3*m + w - u, 3*m + w - u), (5*m + w + l + u, 5*m + 2*w + u), layer=layer_dielectric, name=name_dielectric, datatype=dt_dielectric_undercut)
    undercut += Rectangle((5*m + w + l - u, m - u), (7*m + 2*w + l + u, 7*m + 3*w + u), layer=layer_dielectric, name=name_dielectric, datatype=dt_dielectric_undercut)
    # get undercut
    temp = boolean(undercut, dielec,
                   'not',
                   layer=layer_dielectric,
                   datatype=dt_dielectric_undercut,
                   name=name_dielectric)

    tot = PolygonSet()
    tot+=met
    tot+=dielec
    if temp is not None: # in case undercut is u=0
        tot+=temp
    return merge(tot).center()


def daisychain(num: int=5,
               layer_dielectric: int=1,
               dt_dielectric_undercut: int=1,
               layer_metal: int=2,
               layer_NbN_etch: int=3,
               name_metal: str='',
               name_dielectric: str='',
               name_NbN_etch: str='',
               m: float=1,
               w: float=4,
               l: float=30,
               d: float=3,
               gap: float=50,
               b: float=200,
               u: float=0) -> PolygonSet:
    """
    Returns a daisychain of "num" crossover in a linear chain with bond pads at each end.

    Parameters
    ----------
    num : int, optional
        Number of crossovers in a linear chain, by default 5
    layer_NbN_etch : int, optional
        gds layer of NbN etching, by default layer_NbN_etch
    layer_metal : int, optional
        gds layer of the metal bridge , by default layer_metal
    layer_dielectric : int, optional
        gds layer of the dielectric, by default layer_dielectric
    name_metal : str, optional
        gds layer name of the metal bridge, by default ''
    name_dielectric : str, optional
        gds layer name of the dielectirc, by default ''
    name_NbN_etch : str, optional
        gds layer name of the  NbN etching, by default ''
    dt_dielectric_undercut : int, optional
        gds datatype of the undercut for the dielectric, by default 1
    m : int, optional
        margin betwewn dielectric and metal in untis of um, by default 1
    w : int, optional
        width of the metal crossover in units of um, by default 4
    l : int, optional
        length of the metal crossover in units of um, by default 30
    d : float, optional
        distance between two crossovers in untis of um, by default 3
    gap : float, optional
        gap etched into NbN in untis of um, by default 50
    b : float, optional
        size of square defining the bond pad in untis of um, by default 200
    u : float, optional
        undercut of dielectric in units of um, by default 1

    Returns:
        PolygonSet: Set of polygons containing the daisychain.
    """
    # create chain of crossovers
    chain = PolygonSet()
    for i in range(num):
        unit = crossover(m=m, l=l, w=w, u=u, layer_dielectric=layer_dielectric, dt_dielectric_undercut=dt_dielectric_undercut, layer_metal=layer_metal, name_dielectric=name_dielectric, name_metal=name_metal)
        unit += Rectangle((5*m + w, 0), (3*m + w + l, 10*m + 3 * w), layer=layer_NbN_etch, name=name_NbN_etch).center()
        dx, dy = unit.get_size()
        chain += unit.translate(i * (dx + d), 0)
    ll, tr = chain.get_bounding_box()
    chain += Rectangle((ll), (tr[0], ll[1] - gap), layer=layer_NbN_etch, name=name_NbN_etch)
    chain += Rectangle((ll[0], tr[1] + gap), (tr), layer=layer_NbN_etch, name=name_NbN_etch)
    chain.center()

    # get bounding box again to add bonding pads
    ll, tr = chain.get_bounding_box()
    dx, dy = chain.get_size()
    # construct first pad
    pad = Rectangle((-gap,-gap - b/2), (0, gap + b/2), layer=layer_NbN_etch, name=name_NbN_etch)
    pad += Rectangle((-gap,-gap - b/2), (b + gap, - b/2), layer=layer_NbN_etch, name=name_NbN_etch)
    pad += Rectangle((-gap, gap + b/2), (b + gap, + b/2), layer=layer_NbN_etch, name=name_NbN_etch)
    pad += Rectangle((b + gap, gap + b/2), (b, dy/2 - gap), layer=layer_NbN_etch, name=name_NbN_etch)
    pad += Rectangle((b + gap, -gap - b/2), (b, -dy/2 + gap), layer=layer_NbN_etch, name=name_NbN_etch)

    # construct second pad and move both in correct position
    pad2 = copy.copy(pad).rotate(np.pi)
    pad2.translate(+dx/2 + b, 0)
    pad.translate(-dx/2 - b, 0)
    chain += pad
    chain += pad2
    t = Text('l = {} um, w = {} um, {}x'.format(l, w, num), 30, layer=layer_metal, name=name_metal)
    t.center().translate(0, 200)
    chain += t

    return merge(chain)


def lateqs_logo(layer: int=0,
                datatype: int=0,
                name: str='',
                color: str='',
                width: float=1000,
                center: bool=False) -> PolygonSet:
    """
    Return the LaTEQS logo in a PolygonSet.

    Args:
        layer (int, optional): layer of the return polygons. Defaults to 0.
        datatype (int, optional): datatype of the return polygons. Defaults to 0.
        width (float, optional): total width of the return polygons. Defaults to 1000.
        center (bool, optional): If the logo is centered to (0, 0).
            Defaults to False, meaning bottom-left is (0,0).

    Returns:
        (PolygonSet): LaTEQS logo in a PolygonSet.
    """

    lib = GdsLibrary()

    path = os.path.join(os.path.dirname(__file__), 'gds', 'lateqs_logo.gds')
    lib.read_gds(infile=path)

    main_cell = lib.top_level()[0]
    tot = PolygonSet()
    for p in main_cell.get_polygonsets():

        tot += PolygonSet(p.polygons,
                          layers=[layer],
                          datatypes=[datatype],
                          names=[name],
                          colors=[color])

    # Rescale logo to given width (height calculated automatically)
    w, h = tot.get_size()
    tot.scale(width/w)

    if center:
        tot.center()

    return tot


def qubit_layer_42(layer: int=42,
                   datatype: int=0) -> PolygonSet:
    """
    Generates layer 42 of the Qubit mask (post-pro alignment marks).
    The global marks are not exactley the same as on the original mask, but
    their center is the same.

    Parameters
    ----------
    layer : int, optional
        GDS layer, by default 42
    datatype : int, optional
        GDS datatype, by default 0

    Returns
    -------
    PolygonSet
        Set of polygons containing layer 42 of the qubit mask.
    """

    layer42 = PolygonSet(layers=[layer],
                         datatypes=[datatype],
                         names=['QUBIT mask marks 42'])

    # list of coordinates of global marks
    LETI_global_mark_coordinates = [(-5655, 6990), (65, 6990), (5655, 6990),
                                    (-5655, 4990), (65, 4990), (5655, 4990),
                                    (-5655, 950), (65, 950), (5655, 950),
                                    (-5655, -1050), (65, -1050), (5655, -1050),
                                    (-5655, -5090), (65, -5090), (5655, -5090),
                                    (-5655, -7090), (65, -7090), (5655, -7090),]

    # list of coordinates of the center of the first chip marks in scribe
    LETI_chip_mark_coordinates = [(-1363.5, 7306.5), (1496.5, 7306.5),
                                  (-2663.5, 4286.5), (66.5, 4286.5), (2666.5, 4286.5),
                                  (-1363.5, 1266.5), (1496.5, 1266.5),
                                  (-2663.5, -1753.5), (66.5, -1753.5), (2666.5, -1753.5),
                                  (-1363.5, -4773.5), (1496.5, -4773.5)]

    # generate the global marks
    LETI_global_marks = crosses(coordinates=LETI_global_mark_coordinates,
                                layer=layer,
                                datatype=datatype,
                                width=10,
                                h_length=380,
                                v_length=1000)
    layer42 += LETI_global_marks

    # generate the chip marks (crosses and squares)
    for coord in LETI_chip_mark_coordinates:
        # generate the crosses
        LETI_chip_marks=PolygonSet(layers=[layer], datatypes=[datatype])
        LETI_chip_mark = cross(layer=layer,
                               datatype=datatype,
                               width=1,
                               h_length=16,
                               v_length=16).center()
        LETI_chip_mark += copy.copy(LETI_chip_mark).translate(40,0)
        LETI_chip_mark.center()
        LETI_chip_mark += copy.copy(LETI_chip_mark).translate(0,40)
        LETI_chip_mark.center()
        for i in range(11):
            LETI_chip_marks += copy.copy(LETI_chip_mark).translate(0, -i * 260)
        layer42 += LETI_chip_marks.translate(coord[0], coord[1])

        # generate the squares
        square = Rectangle((0,0), (8,8), layer=layer, datatype=datatype)
        squares=PolygonSet(layers=[layer], datatypes=[datatype])
        for i in range(4):
            for j in range(4):
                squares += copy.copy(square).translate(i * 16, j * 16)
        squares.center()
        squares.translate(0, -130).translate(-1.5, -1.5)
        squares_final = PolygonSet(layers=[layer], datatypes=[datatype])
        for i in range(11):
            squares_final += copy.copy(squares).translate(0, -i * 260)
        layer42 += squares_final.translate(coord[0], coord[1])

    return layer42


def resistivity_4_probes(layer: int=0,
                         name: str='',
                         datatype: int=0,
                         color: str='',
                         pad_width: float=400,
                         current_length: float=4000,
                         current_width: float=80,
                         voltage_length: float=400,
                         voltage_width: float=40,
                         gap:Optional[float]=None,
                         centered: bool=True) -> PolygonSet:
    """
    Return a structure dedicated to a 4 probes DC measurement

    Args:
        layer: Number of the metal layer.
            Defaults to 0.
        name: Name of the metal layer.
            Defaults to ''.
        color: Color of the metal layer.
            Defaults to ''.
        datatype: Datatype of the metal layer.
            Defaults to 0.
        pad_width: Width of the bonding pad. The bonding bad is a square.
            In um.
            Defaults to 400.
        current_length: Effective length of the current line.
            In um.
            This is the length measured by the voltage probe, not the total line length.
            The total line length will be current_length + 2*voltage_length
            Defaults to 4000.
        current_width: Width of the current line.
            Must be much smaller than the current length.
            In um.
            Defaults to 80.
        voltage_length: Length of the voltage probes line.
            In um.
            Defaults to 400.
        voltage_width: Width of the voltage probes line.
            Must be much smaller than the current length.
            In um.
            Defaults to 40.
        gap: If not None, return the surrounding gap through offset and boolean
            operation.
            In um.
            Defaults to None.
        centered: If True, centered the structure.
            Defaults to True.
    """

    _layer: Dict[str, Any] = {'layer'    : layer,
                              'datatype' : datatype,
                              'name'     : name,
                              'color'    : color}

    tot = PolygonSet(polygons=[[(0,0)]], **_layer)

    # Make the current line
    tot += Rectangle((0, 0), (pad_width, pad_width), **_layer)
    tot += Rectangle((0, 0), (current_length+2*voltage_length, current_width), **_layer).translate(pad_width, pad_width/2-current_width/2)
    tot += Rectangle((0, 0), (pad_width, pad_width), **_layer).translate(pad_width+current_length+2*voltage_length, 0)

    # Add the 1st voltage probe
    tot += Rectangle((0, 0), (pad_width, pad_width), **_layer).translate(pad_width+voltage_length-pad_width/2, pad_width/2+current_width/2+voltage_length)
    tot += Rectangle((0, 0), (voltage_width, voltage_length), **_layer).translate(pad_width+voltage_length-voltage_width/2, pad_width/2+current_width/2)

    # Add the 2nd voltage probe
    tot += Rectangle((0, 0), (pad_width, pad_width), **_layer).translate(pad_width+voltage_length+current_length-pad_width/2, pad_width/2+current_width/2+voltage_length)
    tot += Rectangle((0, 0), (voltage_width, voltage_length), **_layer).translate(pad_width+voltage_length+current_length-voltage_width/2, pad_width/2+current_width/2)

    # Get the surrounding gap through offset and boolean operation
    if gap is not None:
        temp = boolean(tot,
                       offset(tot,
                              gap,
                              join_first=True,
                              **_layer),
                       'xor',
                       **_layer)

        if temp is not None:
            tot = PolygonSet(polygons=temp.polygons,
                             layers=temp.layers,
                             datatypes=temp.datatypes,
                             names=temp.names,
                             colors=temp.colors)

    if centered:
        return tot.center()
    else:
        return tot


def qubit_layer_19(
    layer: int = 19,
    layer_annotation: int = 49,
    datatype: int = 0,
    datatype_annotation:int = 0
) -> PolygonSet:
    """
    Generates part of the layer 19 (via active to Metal 1) of the Qubit mask LETI.
    The device vias generated are:
    - 4G11_1
    - 4G11_2
    - 4G11_3
    - 4G21_1
    - 4G21_2
    - 4G22_1
    - 4G22_2
    - 4G23_1
    - 4G23_2
    - 8G11
    - 7G11_1
    - 7G11_2

    Each device is associated with a Text (5 micron above the top left via) with the device name in layer_annoation (layer 49 by default)

    Parameters
    ----------
    layer : int, optional
        GDS layer, by default 19
    layer_annotation: int, optinal
        GDS layer, by default 49
    datatype : int, optional
        GDS datatype, by default 0 for both layer and layer_annotations

    Returns
    -------
    PolygonSet
        Set of polygons containing part of the layer 19 of the LETI qubit mask
        + text annotation to locate devices in layer_annotation (default 49)
    """

    # dictonary with the via coordinate (center) of different devices

    devices = {
        "4G11_1": [
            (-1835.305, 4023.675),
            (-1834.96, 4023.695),
            (-1834.615, 4023.675),
            (-1835.305, 4022.745),
            (-1834.96, 4022.725),
            (-1834.615, 4022.745),
            ],
        "4G11_2": [
            (-1835.295, 3243.605),
            (-1834.96, 3243.625),
            (-1834.625, 3243.605),
            (-1835.295, 3242.745),
            (-1834.96, 3242.725),
            (-1834.625, 3242.745),
            ],
        "4G11_3": [
            (-1835.285, 2463.535),
            (-1834.96, 2463.555),
            (-1834.635, 2463.535),
            (-1835.285, 2462.745),
            (-1834.96, 2462.725),
            (-1834.635, 2462.745),
            ],
        "5G12_1":[
            (-1575.28500, 3962.61500),
            (-1574.96000, 3962.63500),
            (-1574.63500, 3962.61500),
            (-1575.28500, 3961.74500),
            (-1574.96000, 3961.72500),
            (-1574.63500, 3961.74500),
            (-1574.30500, 3961.74500),
            ],
        "5G12_2":[
            (-1575.28500, 3052.61500),
            (-1574.96000, 3052.63500),
            (-1574.63500, 3052.61500),
            (-1575.28500, 3051.74500),
            (-1574.96000, 3051.72500),
            (-1574.63500, 3051.74500),
            (-1574.30500, 3051.74500)
            ],
        "6G11_2":[
            (-1445.61500, 2854.69500),
            (-1445.28500, 2854.69500),
            (-1444.96000, 2854.71500),
            (-1444.63500, 2854.69500),
            (-1445.28500, 2853.74500),
            (-1444.96000, 2853.72500),
            (-1444.63500, 2853.74500),
            (-1444.30500, 2853.74500)
            ],
        "7G11_1": [
            (-1315.625, 3830.905),
            (-1315.295, 3830.905),
            (-1314.96, 3830.925),
            (-1314.625, 3830.905),
            (-1315.625, 3829.745),
            (-1315.295, 3829.745),
            (-1314.96, 3829.725),
            (-1314.625, 3829.745),
            (-1314.295, 3829.745),
            ],
        "7G11_2": [
            (-1315.615, 2660.775),
            (-1315.285, 2660.775),
            (-1314.96, 2660.795),
            (-1314.635, 2660.775),
            (-1315.615, 2659.745),
            (-1315.285, 2659.745),
            (-1314.96, 2659.725),
            (-1314.635, 2659.745),
            (-1314.305, 2659.745),
            ],
        "8G11": [
            (-1185.615, 3764.855),
            (-1185.615, 3764.855),
            (-1185.285, 3764.855),
            (-1184.96, 3764.875),
            (-1184.635, 3764.855),
            (-1184.305, 3764.855),
            (-1185.615, 3763.745),
            (-1185.285, 3763.745),
            (-1184.96, 3763.725),
            (-1184.635, 3763.745),
            (-1184.305, 3763.745),
            ],
        "4G21_1": [
            (2194.695, 6903.675),
            (2195.05, 6903.695),
            (2195.405, 6903.675),
            (2194.695, 6902.745),
            (2195.05, 6902.725),
            (2195.405, 6902.745),
            ],
        "4G21_2": [
            (2194.695, 5863.675),
            (2195.04, 5863.695),
            (2195.385, 5863.675),
            (2194.695, 5862.745),
            (2195.04, 5862.725),
            (2195.385, 5862.745),
            ],
        "4G22_1": [
            (2324.705, 6903.605),
            (2325.05, 6903.625),
            (2325.395, 6903.605),
            (2324.705, 6902.745),
            (2325.05, 6902.725),
            (2325.395, 6902.745),
            ],
        "4G22_2": [
            (2324.705, 5863.605),
            (2325.04, 5863.625),
            (2325.375, 5863.605),
            (2324.705, 5862.745),
            (2325.04, 5862.725),
            (2325.375, 5862.745),
            ],
        "4G23_1": [
            (2454.715, 6903.535),
            (2455.05, 6903.555),
            (2455.385, 6903.535),
            (2454.715, 6902.745),
            (2455.05, 6902.725),
            (2455.385, 6902.745),
            ],
        "4G23_2": [
            (2454.715, 5863.535),
            (2455.04, 5863.555),
            (2455.365, 5863.535),
            (2454.715, 5862.745),
            (2455.04, 5862.725),
            (2455.365, 5862.745),
            ],
        "5G23_1":[
            (2844.61500, 6850.61500),
            (2844.95000, 6850.63500),
            (2845.28500, 6850.61500),
            (2844.28500, 6849.74500),
            (2844.61500, 6849.74500),
            (2844.95000, 6849.72500),
            (2845.28500, 6849.74500)
            ],
        "5G23_2":[
            (2844.63500, 5680.61500),
            (2844.96000, 5680.63500),
            (2845.28500, 5680.61500),
            (2844.30500, 5679.74500),
            (2844.63500, 5679.74500),
            (2844.96000, 5679.72500),
            (2845.28500, 5679.74500)
            ],
        "6G22_1":[
            (3104.36500, 6784.69500),
            (3104.70000, 6784.71500),
            (3105.03500, 6784.69500),
            (3105.36500, 6784.69500),
            (3104.03500, 6783.74500),
            (3104.36500, 6783.74500),
            (3104.70000, 6783.72500),
            (3105.03500, 6783.74500)
            ],
        "6G22_2":[
            (3104.38500, 5484.69500),
            (3104.71000, 5484.71500),
            (3105.03500, 5484.69500),
            (3105.36500, 5484.69500),
            (3104.05500, 5483.74500),
            (3104.38500, 5483.74500),
            (3104.71000, 5483.72500),
            (3105.03500, 5483.74500)
            ],
        "7G22_1":[
            (3366.38500, 6719.25500),
            (3366.71500, 6719.25500),
            (3367.04000, 6719.27500),
            (3367.36500, 6719.25500),
            (3367.69500, 6719.25500),
            (3366.38500, 6718.22500),
            (3366.71500, 6718.22500),
            (3367.04000, 6718.20500),
            (3367.36500, 6718.22500)
            ],
        "8G22_1":[
            (3621.38500, 6723.85500),
            (3621.71500, 6723.85500),
            (3622.04000, 6723.87500),
            (3622.36500, 6723.85500),
            (3622.69500, 6723.85500),
            (3621.38500, 6722.74500),
            (3621.71500, 6722.74500),
            (3622.04000, 6722.72500),
            (3622.36500, 6722.74500),
            (3622.69500, 6722.74500)
            ],
    }

    annotations = PolygonSet(names=['QUBIT device names'])
    vias = PolygonSet(names=['QUBIT contacts 19'])

    for device in devices.keys():
        coordinates = devices[device]
        annotations += Text(
            device,
            20,
            position=(coordinates[0][0], coordinates[0][1] + 0.5),
            layer=layer_annotation,
            datatype=datatype_annotation,
            name='QUBIT device names'
        )
        for via_coordinates in coordinates:
            vias += RectangleCentered(
                (via_coordinates[0], via_coordinates[1]),
                0.09,
                0.09,
                layer=layer,
                datatype=datatype,
                name = 'QUBIT contacts 19'
            )

    total = vias + annotations
    return total


def dicing_saw_mark(substrate: str='si',
                    layer: int=1,
                    name: str='',
                    color: str='',
                    datatype: int=1,
                    ratio: float=5) -> PolygonSet:
    """
    Return dicing saw marks in a shape of a cross.
    Theses mark are done in such way that the blade thickness used at the BCAI
    will completely delete the mark from the leftover chips, a.k.a. the blade
    thickness corresponds to the mark width.
    Hence, for each substrate type corresponds a mark thickness:
        Si    -> 60um width
        Al2O3 -> 250um width

    Args:
        substrate: Nature of the substrate, must be: ('si', 'silicium', 'al2o3',
            'sapphire').
            Defaults to 'si'.
        layer: Number of the metal layer.
            Defaults to 0.
        name: Name of the metal layer.
            Defaults to ''.
        color: Color of the metal layer.
            Defaults to ''.
        datatype: Datatype of the metal layer.
            Defaults to 0.
        ratio: ratio length/width of the dicing saw mark.
            Defaults to 5.
    """

    if substrate.lower() in ('si', 'silicium'):
        w = 60
        l = ratio*w
    elif substrate.lower() in ('al2o3', 'sapphire'):
        w = 250
        l = ratio*w
    else:
        raise ValueError('substrate must be "si", or "al2o3"')

    s = l/2 - w/2

    t = PolygonSet(polygons   = [[(-l/2, w/2)]],
                   layers     = [layer],
                   datatypes  = [datatype],
                   colors     = [color],
                   names      = [name])
    t > ( s,  0)
    t > ( 0,  s)
    t > ( w,  0)
    t > ( 0, -s)
    t > ( s,  0)
    t > ( 0, -w)
    t > (-s,  0)
    t > ( 0, -s)
    t > (-w,  0)
    t > ( 0,  s)
    t > (-s,  0)
    t > ( 0,  w/2)

    return t


def spiral(
    inner_diameter: float,
    width: float,
    spacing: float,
    nb_turn: int,
    nb_points: int=500,
    layer: int=0,
    name: str="",
    color: str="",
    datatype: int=0,
) -> PolygonSet:
    """
        Make a archimedean spiral as below

                              ******************
                          ****                ******
                        ****                      ****
                      **                            ****
                    ****                              ****
                  ****                                  **
                  **              **********            ****
                ****          ****        ****            **
                **            **            ****          **
                **          ****              **          **
                **          **              ****          **
                **          **          ******            **
                **          **                          ****          **
                **          ****                        **            **
                **            **                      ****          **
                  **          ****                  ****            **
                  **            ******            ****            ****
                  ****              **************                **
                    **                                          **
                      **                                      ****
                      ****                                  ****
                          ****                          ******
                            ******                  ******
                                ********      ********
                                      **********

        Args:
            inner_diameter: Inner diameter from which the spiral will start
            width: width of the spiral arm
            spacing: spacing between the spiral arm
            nb_turn: nb turn of the spiral
            nb_points: nb_points of the polygon making the spiral.
                Defaults to 500.
            layer: Number of the metal layer.
                Defaults to 0.
            name: Name of the metal layer.
                Defaults to ''.
            color: Color of the metal layer.
                Defaults to ''.
            datatype: Datatype of the metal layer.
                Defaults to 0.

        Returns:
            PolygonSet: A PolygonSet of the spiral.
    """


    # Parametric curve
    t = np.linspace(0, 1, nb_points)
    r = nb_turn * (spacing+width) * t + inner_diameter / 2
    theta = nb_turn * 2 * np.pi * t
    x = r * np.cos(theta)
    y = r * np.sin(theta)

    # outer curve
    x1 = x + np.cos(theta) * width / 2
    y1 = y + np.sin(theta) * width / 2

    # inner curve
    x2 = x - np.cos(theta) * width / 2
    y2 = y - np.sin(theta) * width / 2

    # combine both
    x = np.concatenate((x1, x2[::-1]))
    y = np.concatenate((y1, y2[::-1]))

    return PolygonSet(polygons=[np.vstack((x, y)).T],
                      layers=[layer],
                      names=[name],
                      colors=[color],
                      datatypes=[datatype])



def capacitance(c_arm_length:list=[18,24,36,24,18],
                c_central_width:float=2,
                arm_width:float=2,
                gap:float=0.2,
                length:float=32,
                port1:bool=False,
                port2:bool=False,
                layer:int=0,
                datatype:int=0,
                name: str='',
                color: str=''
                )-> PolygonSet:
    """
    Return a capacitance to ground.
    This "antenna-like" capacitance consists in a central conductor and "arms" perpendicular to it.
    The goal is to have a shape with a low number of squares (to reduce the inductance)
    but with a large circumference to yield a large capacitance to ground.
    Used for the butterworth filters.

    Args:
        c_arm_length: length of the arms of the capacitance. connected to the central conductor.
            Defaults to [18,24,36,24,18] [um].
        c_central_width: width of the central conductor, connecting the arms.
            Defaults to 2 um.
        arm_width: width of the arms.
            Defaults to 2 um.
        gap: distance between the the conductor and the ground plane.
            Defaults to 0.2 um.
        length: length of the central conductor, connecting the arms.
            Defaults to 32um.
        port1/2: Closing or opening the left/right termination of the central conductor, usefull to connect the capacitance to an other CPW.
            Defaults to False (close).
        layer,datatype,name,color: Used for naming the metal layer
            Defaults to 0,0,'',''.
    Returns:
        PolygonSet: Set of polygons containing the capacitance
    """

    _layer: Dict[str, Any] = {'layer'    : layer,
                              'datatype' : datatype,
                              'name'     : name,
                              'color'    : color}

    n=len(c_arm_length)
    antenna = PolygonSet()
    m=Rectangle([0,0],[length,-c_central_width])
    antenna+=m
    for i in range(n):
        m=Rectangle([0,0],[arm_width,-c_arm_length[i]])
        x=  + length/(n-1)*i
        m.translate(x,c_arm_length[i]/2 -c_central_width/2)
        antenna+=m
    r=offset(antenna,gap)

    if port1==True:
        rec=Rectangle([-gap,0],[0,-c_central_width])
        antenna = addition(antenna,rec)
    if port2==True:
        rec=Rectangle([length,0],[length+gap,-c_central_width])
        antenna = addition(antenna,rec)
    antenna= subtraction(r,antenna).translate(+gap,c_central_width/2)
    bp=r.translate(+gap,c_central_width/2)

    return antenna.change_layer(**_layer),bp



def inductance(nb_l_horizontal:int=1,
               len_l_horizontal:float=70,
               len_l_vertical:float=5,
               l_microstrip_width:float=0.5,
               layer:int=0,
               datatype:int=0,
               name: str='',
               color: str=''
               )-> PolygonSet:
    """
    Return an indutance in serie. Used for the butterworth filters.
    The inductance consists in a microstrip zig-zaging in a groundplane-free rectangle.

    Args:
        nb_l_horizontal: number of time the microstrip will go from one side to an other, the first and the last half-length microstrip dont count.
            Defaults to 1.
        len_l_horizontal: length of the microstrip going from the left (or right) to the right (or left) side.
            Defaults to 70 um.
        len_l_vertical: distance between two horizontal microstrip.
            Defaults to 5 um.
        l_microstrip_width: width of the microstrip.
            Defaults to 0.5um.
        layer,datatype,name,color: Used for naming the metal layer
            Defaults to 0,0,'',''.
    Returns:
        PolygonSet: Set of polygons containing the indutance
    """

    from pygdsdesign.transmission_lines.microstrip_polar import MicroStripPolar

    _layer: Dict[str, Any] = {'layer'    : layer,
                              'datatype' : datatype,
                              'name'     : name,
                              'color'    : color}

    dy= 5+5+ (nb_l_horizontal+2)*l_microstrip_width + len_l_vertical*(nb_l_horizontal+1)
    dx= len_l_horizontal + l_microstrip_width*20


    m=MicroStripPolar(l_microstrip_width,np.pi/2)
    m.add_line(5)
    m.add_turn(l_microstrip_width/2,np.pi/2)
    m.add_line(len_l_horizontal/2-l_microstrip_width/2)
    m.add_turn(l_microstrip_width/2,-np.pi/2)

    if nb_l_horizontal%2 == 1: #the number of horizontal repition is odd, first we use loop to create nb_l_horizontal - 1 strip, and then we add the last one. 
        for i in range(int((nb_l_horizontal-1)/2)):
           m.add_line(len_l_vertical)
           m.add_turn(l_microstrip_width/2,-np.pi/2)
           m.add_line(len_l_horizontal)
           m.add_turn(l_microstrip_width/2,+np.pi/2)
           m.add_line(len_l_vertical)
           m.add_turn(l_microstrip_width/2,+np.pi/2)
           m.add_line(+len_l_horizontal)
           m.add_turn(l_microstrip_width/2,-np.pi/2)
        #last full horizotal
        m.add_line(len_l_vertical)
        m.add_turn(l_microstrip_width/2,-np.pi/2)
        m.add_line(+len_l_horizontal)
        m.add_turn(l_microstrip_width/2,+np.pi/2)
        m.add_line(len_l_vertical)
        #last half horizotal
        m.add_turn(l_microstrip_width/2,np.pi/2)
        m.add_line(len_l_horizontal/2-l_microstrip_width/2)
        m.add_turn(l_microstrip_width/2,-np.pi/2)
    else:
        for i in range(int((nb_l_horizontal)/2)):
            m.add_line(len_l_vertical)
            m.add_turn(l_microstrip_width/2,-np.pi/2)
            m.add_line(len_l_horizontal)
            m.add_turn(l_microstrip_width/2,+np.pi/2)
            m.add_line(len_l_vertical)
            m.add_turn(l_microstrip_width/2,+np.pi/2)
            m.add_line(+len_l_horizontal)
            m.add_turn(l_microstrip_width/2,-np.pi/2)
        #last half horizotal
        m.add_line(len_l_vertical)
        m.add_turn(l_microstrip_width/2,-np.pi/2)
        m.add_line(len_l_horizontal/2-l_microstrip_width/2)
        m.add_turn(l_microstrip_width/2,np.pi/2)

    m.add_line(5)
    m.translate(dx/2,0)
    rec=Rectangle([0,0],[dx,dy])
    induc=subtraction(rec,m).translate(-dx/2,0)

    return induc.change_layer(**_layer)


def butterworth_filter(central_conductor_width:float=4,
                       central_conductor_gap:float=0.2,
                       sep_bot_top:float=6,
                       sep_antenna_indutance:float=6,
                       sep_inductance_antenna:float=6,
                       sep_antenna_central:float=6,#
                       nb_l_horizontal:int=1,
                       len_l_horizontal:float=70,
                       len_l_vertical:float=5,
                       l_microstrip_width:float=0.5,#
                       c_arm_length1:list=[18,26,34,34,26,18],
                       c_arm_length2:list=[18,28,38,38,28,18],
                       c_arm_length3:list=[34,26,18],
                       c_central_width:float=2,
                       arm_width:float=2,
                       gap:float=0.2,
                       length:list=[14,32],
                       layer:float=0,
                       datatype:int=0,
                       name: str='',
                       color: str=''
                       )-> PolygonSet:
    """
    Return a 5th-order, cauer topology, butterworth filter and its bounding polygons.
    see \pygdsdesign\examples\butterworth_filter_parameters.png for a graphical reprensations of the parameters.

    Args:
        central_conductor_width: width of the central CPW.
            Defaults to 4 um
        central_conductor_gap: gap of the central CPW.
            Defaults to 0.2um
        sep_bot_top: distance added at the start and at the end of the filter. used to separate the filter from other elements.
            Defaults to 6um.
        sep_antenna_indutance: distance between the first capacitance and the first indutance, and between the second inductance and the third capacitance.
            Defaults to 6um.
        sep_inductance_antenna: distance between the first inductance and the second capacitance and between the second capacitance and the second inductance.
            Defaults to 6um.
        sep_antenna_central: distance between the capacitance and the central conductor.
            Defaults to 6um.
        nb_l_horizontal: inductance parameters. number of time the microstrip will go from one side to an other, the first and the last half-length microstrip dont count.
            Defaults to 1.
        len_l_horizontal: inductance parameters. length of the microstrip going from the left (or right) to the right (or left) side.
            Defaults to 70 um.
        len_l_vertical: inductance parameters. distance between two horizontal microstrip.
            Defaults to 5 um.
        l_microstrip_width: inductance parameters. width of the microstrip.
            Defaults to 0.5um.
        c_arm_length1/2/3: capacitance parameters. length of the arm of the first and third capacitance/ the first and the third part of the second capacitance / the second part of the second capacitance.
            Defaults to [18,24,36,24,18] [um].
        c_central_width: capacitance parameters. width of the central conductor, connecting the arms.
            Defaults to 2 um.
        arm_width: capacitance parameters. width of the arms.
            Defaults to 2 um.
        gap: capacitance parameters. distance between the the conductor and the ground plane.
            Defaults to 0.2 um.
        length: capacitance parameters. lengths of the central conductor of the capacitance, connecting the arms.
            Defaults to [14,32]um.
        layer,datatype,name,color: Used for naming the metal layer
            Defaults to 0,0,'',''.
    Returns:
        PolygonSet: Set of polygons containing the butterworth filter
        PolygonSet: Set of polygons containing the butterworth filter bounding polygons.
    """
    from pygdsdesign.transmission_lines.cpw_polar import CPWPolar

    _layer: Dict[str, Any] = {'layer'    : layer,
                              'datatype' : datatype,
                              'name'     : name,
                              'color'    : color}

    tot = PolygonSet(polygons=[[(0,0)]])
    bp = PolygonSet()

    capa1,bp1=capacitance(c_arm_length=c_arm_length3,c_central_width=c_central_width,arm_width=arm_width,gap=gap,length=length[0],port1=True,port2=False)
    capa2,bp2=capacitance(c_arm_length=c_arm_length3,c_central_width=c_central_width,arm_width=arm_width,gap=gap,length=length[0],port1=True,port2=False)
    capa1=capa1.translate(sep_antenna_central + central_conductor_width/2 +central_conductor_gap,max(c_arm_length3)/2+gap + sep_bot_top)
    tot+=capa1
    tot+=capa2.rotate(np.pi).translate(-(sep_antenna_central + central_conductor_width/2 +central_conductor_gap),max(c_arm_length3)/2+gap+ sep_bot_top)
    bp+=bp1.translate(sep_antenna_central + central_conductor_width/2 +central_conductor_gap,max(c_arm_length3)/2+gap + sep_bot_top)
    bp+=bp2.rotate(np.pi).translate(-(sep_antenna_central + central_conductor_width/2 +central_conductor_gap),max(c_arm_length3)/2+gap+ sep_bot_top)

    #bp+=Rectangle(capa1.get_bounding_box()[0],capa1.get_bounding_box()[1])
    #bp+=Rectangle(capa2.get_bounding_box()[0],capa2.get_bounding_box()[1])

    central=CPWPolar(central_conductor_width,central_conductor_gap,np.pi/2)
    central.add_line(max(c_arm_length3)+2*gap +sep_bot_top)
    central.add_line(sep_antenna_indutance)
    bp+=Rectangle(central.get_bounding_box()[0],central.get_bounding_box()[1])

    hori=CPWPolar(c_central_width,gap,np.pi)
    hori.add_line(central_conductor_gap*2 + central_conductor_width + 2* sep_antenna_central).translate(capa1.get_center()[0]-capa1.get_size()[0]/2, capa1.get_center()[1] )
    bp+=Rectangle(hori.get_bounding_box()[0],hori.get_bounding_box()[1])

    tot+=subtraction(central,boolean(inverse_polarity(hori,safety_marge=0),central,'and',precision=0.0001),precision=0.00001)
    tot+=subtraction(hori,boolean(inverse_polarity(central,safety_marge=0),hori,'and',precision=0.0001),precision=0.00001)


    i1=inductance(nb_l_horizontal=nb_l_horizontal,len_l_horizontal=len_l_horizontal,len_l_vertical=len_l_vertical,l_microstrip_width=l_microstrip_width)
    tot+=i1.translate(0,central.ref[1])
    bp+=Rectangle(i1.get_bounding_box()[0],i1.get_bounding_box()[1])

    central=CPWPolar(central_conductor_width,central_conductor_gap,np.pi/2)
    central.add_line(sep_inductance_antenna)
    tot+=central.translate(0,i1.get_center()[1]+i1.get_size()[1]/2)
    bp+=Rectangle(central.get_bounding_box()[0],central.get_bounding_box()[1])

    c1,b1=capacitance(c_arm_length=c_arm_length1,c_central_width=c_central_width,arm_width=arm_width,gap=gap,length=length[1],port1=True,port2=False)
    c2,b2=capacitance(c_arm_length=c_arm_length1,c_central_width=c_central_width,arm_width=arm_width,gap=gap,length=length[1],port1=True,port2=False)
    c3,b3=capacitance(c_arm_length=c_arm_length2,c_central_width=central_conductor_width,arm_width=arm_width,gap=gap,length=length[1],port1=True,port2=True)
    c4,b4=capacitance(c_arm_length=c_arm_length1,c_central_width=c_central_width,arm_width=arm_width,gap=gap,length=length[1],port1=True,port2=False)
    c5,b5=capacitance(c_arm_length=c_arm_length1,c_central_width=c_central_width,arm_width=arm_width,gap=gap,length=length[1],port1=True,port2=False)

    tot+=c1.translate(sep_antenna_central + central_conductor_width/2 +central_conductor_gap, central.ref[1] +max(c_arm_length1)/2 + gap)
    tot+=c2.rotate(np.pi).translate(-(sep_antenna_central + central_conductor_width/2 +central_conductor_gap) ,central.ref[1] +max(c_arm_length1)/2 + gap )
    c3=c3.rotate(np.pi/2).translate(0, c1.get_center()[1]+c1.get_size()[1]/2 )
    tot+=c4.translate(sep_antenna_central + central_conductor_width/2 +central_conductor_gap, c3.get_center()[1]+c3.get_size()[1]/2  +max(c_arm_length1)/2 + gap)
    tot+=c5.rotate(np.pi).translate(-(sep_antenna_central + central_conductor_width/2 +central_conductor_gap) ,c3.get_center()[1]+c3.get_size()[1]/2  +max(c_arm_length1)/2 + gap)

    bp+=b1.translate(sep_antenna_central + central_conductor_width/2 +central_conductor_gap, central.ref[1] +max(c_arm_length1)/2 + gap)
    bp+=b2.rotate(np.pi).translate(-(sep_antenna_central + central_conductor_width/2 +central_conductor_gap) ,central.ref[1] +max(c_arm_length1)/2 + gap )
    bp+=b3.rotate(np.pi/2).translate(0, c1.get_center()[1]+c1.get_size()[1]/2 )
    bp+=b4.translate(sep_antenna_central + central_conductor_width/2 +central_conductor_gap, c3.get_center()[1]+c3.get_size()[1]/2  +max(c_arm_length1)/2 + gap)
    bp+=b5.rotate(np.pi).translate(-(sep_antenna_central + central_conductor_width/2 +central_conductor_gap) ,c3.get_center()[1]+c3.get_size()[1]/2  +max(c_arm_length1)/2 + gap)

    central1=CPWPolar(central_conductor_width,central_conductor_gap,np.pi/2)
    central1.add_line(c1.get_size()[1]).translate(0,central.ref[1])

    central2=CPWPolar(central_conductor_width,central_conductor_gap,np.pi/2)
    central2.add_line(c3.get_size()[1]).translate(0,central1.ref[1])

    central3=CPWPolar(central_conductor_width,central_conductor_gap,np.pi/2)
    central3.add_line(c5.get_size()[1]+ sep_inductance_antenna).translate(0,central2.ref[1])

    hori1=CPWPolar(c_central_width,gap,np.pi)
    hori1.add_line(central_conductor_gap*2 + central_conductor_width + 2* sep_antenna_central).translate(c1.get_center()[0]-c1.get_size()[0]/2, c1.get_center()[1] )

    hori2=CPWPolar(c_central_width,gap,np.pi)
    hori2.add_line(central_conductor_gap*2 + central_conductor_width + 2* sep_antenna_central).translate(c4.get_center()[0]-c4.get_size()[0]/2, c4.get_center()[1] )

    tot+=subtraction(central1,boolean(inverse_polarity(hori1,safety_marge=0),central1,'and',precision=0.0001),precision=0.00001)
    tot+=subtraction(hori1,boolean(inverse_polarity(central1,safety_marge=0),hori1,'and',precision=0.0001),precision=0.00001)

    tot+=subtraction(central2,boolean(inverse_polarity(c3,safety_marge=0),central2,'and',precision=0.0001),precision=0.00001)
    tot+=subtraction(c3,boolean(inverse_polarity(central2,safety_marge=0),c3,'and',precision=0.0001),precision=0.00001)

    tot+=subtraction(central3,boolean(inverse_polarity(hori2,safety_marge=0),central3,'and',precision=0.0001),precision=0.00001)
    tot+=subtraction(hori2,boolean(inverse_polarity(central3,safety_marge=0),hori2,'and',precision=0.0001),precision=0.00001)

    bp+=Rectangle(central1.get_bounding_box()[0],central1.get_bounding_box()[1])
    bp+=Rectangle(central2.get_bounding_box()[0],central2.get_bounding_box()[1])
    bp+=Rectangle(central3.get_bounding_box()[0],central3.get_bounding_box()[1])
    bp+=Rectangle(hori1.get_bounding_box()[0],hori1.get_bounding_box()[1])
    bp+=Rectangle(hori2.get_bounding_box()[0],hori2.get_bounding_box()[1])


    i2=inductance(nb_l_horizontal=nb_l_horizontal,len_l_horizontal=len_l_horizontal,len_l_vertical=len_l_vertical,l_microstrip_width=l_microstrip_width).translate(0,central3.ref[1])
    tot+=i2
    bp+=Rectangle(i2.get_bounding_box()[0],i2.get_bounding_box()[1])

    capa1,bp1=capacitance(c_arm_length=c_arm_length3,c_central_width=c_central_width,arm_width=arm_width,gap=gap,length=length[0],port1=True,port2=False)
    capa2,bp2=capacitance(c_arm_length=c_arm_length3,c_central_width=c_central_width,arm_width=arm_width,gap=gap,length=length[0],port1=True,port2=False)
    tot+=capa1.translate(sep_antenna_central + central_conductor_width/2 +central_conductor_gap,i2.get_center()[1]+i2.get_size()[1]/2+ max(c_arm_length3)/2+gap + sep_antenna_indutance)
    tot+=capa2.rotate(np.pi).translate(-(sep_antenna_central + central_conductor_width/2 +central_conductor_gap),i2.get_center()[1]+i2.get_size()[1]/2 + max(c_arm_length3)/2+gap+ sep_antenna_indutance)
    bp+=bp1.translate(sep_antenna_central + central_conductor_width/2 +central_conductor_gap,i2.get_center()[1]+i2.get_size()[1]/2+ max(c_arm_length3)/2+gap + sep_antenna_indutance)
    bp+=bp2.rotate(np.pi).translate(-(sep_antenna_central + central_conductor_width/2 +central_conductor_gap),i2.get_center()[1]+i2.get_size()[1]/2 + max(c_arm_length3)/2+gap+ sep_antenna_indutance)

    central=CPWPolar(central_conductor_width,central_conductor_gap,np.pi/2)
    central.add_line(sep_antenna_indutance+ sep_bot_top + max(c_arm_length3) + gap*2).translate(0,i2.get_center()[1]+i2.get_size()[1]/2)
    bp+=Rectangle(central.get_bounding_box()[0],central.get_bounding_box()[1])

    hori=CPWPolar(c_central_width,gap,np.pi)
    hori.add_line(central_conductor_gap*2 + central_conductor_width + 2* sep_antenna_central).translate(capa1.get_center()[0]-capa1.get_size()[0]/2, capa1.get_center()[1] )
    bp+=Rectangle(hori.get_bounding_box()[0],hori.get_bounding_box()[1])

    tot+=subtraction(central,boolean(inverse_polarity(hori,safety_marge=0),central,'and',precision=0.0001),precision=0.00001)
    tot+=subtraction(hori,boolean(inverse_polarity(central,safety_marge=0),hori,'and',precision=0.0001),precision=0.00001)

    return merge(tot.change_layer(**_layer)),bp<|MERGE_RESOLUTION|>--- conflicted
+++ resolved
@@ -1,1463 +1,1460 @@
-import copy
-import os
-import warnings
-from typing import Any, Dict, Optional
-
-import numpy as np
-from sympy import Polygon
-
-from pygdsdesign.library import GdsLibrary
-from pygdsdesign.operation import boolean, merge, offset
-from pygdsdesign.polygons import Rectangle, RectangleCentered, Text
-from pygdsdesign.polygonSet import PolygonSet
-<<<<<<< HEAD
-=======
-from pygdsdesign.polygons import Rectangle, Text
-from pygdsdesign.operation import boolean, offset, merge, addition, subtraction, inverse_polarity
->>>>>>> 55637f10
-
-
-def crosses(coordinates: list,
-            layer: int = 1,
-            datatype: int = 0,
-            width: float=5,
-            h_length: float=35,
-            v_length: float=35) -> PolygonSet:
-    """
-    Returns a polygon containing crosses at all coordinates specified in the
-    coordinates list.
-
-    Args:
-        coordinates (list): List of tupples with coordinats.
-        layer (int, optional): gds layer of the crosses. Defaults to 1.
-        datatype (int, optional): gds datatype of the crosses. Defaults to 1.
-        width (float, optional): Width of the arms of a single cross.
-        Defaults to 5.
-        h_length (float, optional): Total horizantal length of single cross,
-        includes the width of the arm. Defaults to 35.
-        v_length (float, optional): Total vertical length of single cross,
-        includes the width of the arm. Defaults to 35.
-
-    Returns:
-        PolygonSet: Set of polygons containing crosses at positions
-        specified by coordinates.
-    """
-    crosses = PolygonSet(layers=[layer], datatypes=[datatype])
-    for coord in coordinates:
-        cr = cross(layer=layer, datatype=datatype, width=width, h_length=h_length, v_length=v_length)
-        cr.translate(coord[0], coord[1])
-        crosses+=cr
-    return crosses
-
-
-def cross(layer: int=1,
-          datatype: int=1,
-          width: float=5,
-          h_length: float=35,
-          v_length: float=35) -> PolygonSet:
-    """
-    Returns a cross, specified by width, h_length and v_length.
-
-    Args:
-        layer (int, optional): gds layer of the cross. Defaults to 1.
-        datatype (int, optional): gds datatype of the cross. Defaults to 1.
-        width (float, optional): Width of the arms of the cross. Defaults to 5.
-        h_length (float, optional): Total horizontal length of the cross,
-        includes the width of the arm. Defaults to 35.
-        v_length (float, optional): Total vertical length of the cross,
-        includes the width of the arm. Defaults to 35.
-
-    Returns:
-        Polygon: Polygon containing the cross.
-    """
-    cross = PolygonSet(layers=[layer], datatypes=[datatype])
-    cross += Rectangle((-h_length/2, -width/2), (h_length/2, width/2),
-                       layer=layer, datatype=datatype)
-    cross += Rectangle((-width/2, -v_length/2), (width/2, v_length/2),
-                       layer=layer, datatype=datatype)
-    merge(cross.center())
-    return cross
-
-
-def global_marks_ebeam(w: float=10,
-                       l: float=200,
-                       directional_structures: bool=True,
-                       directional_offset: float=40,
-                       directional_structures_length: float=5,
-                       directional_scaling: float=4,
-                       squared_center: bool=False,
-                       layer: int=1,
-                       datatype: int=1,
-                       color: str='',
-                       name: str='') -> PolygonSet:
-    """
-    Function that returns an ebeam alignment mark for global alignment.
-    When directional_structures is True, triangular structures pointing to the
-    center of the mark are added to help finding the center of the cross with
-    the ebeam system.
-
-    Args:
-        w: cross width in um.
-            Defaults to 10.
-        l: cross length in um.
-            Defaults to 200.
-        directional_structures: when True, structures are added to show the center
-            of the cross, helping to find the cross on the ebeam system.
-            Defaults to True.
-        directional_offset: minimal distance between the directional mark and the
-            cross. Should be large enough to avoid interferences while doing the
-            mark detection
-            Defaults to 40.
-        directional_structures_length: Length of the directional mark in um.
-            The mark beeing a triangle, this length corresponds to its base.
-            Defaults to 5.
-        directional_scaling: Scaling factor applied to the structure.
-            Smaller size are closer to the center.
-            Defaults to 4.
-        squared_center: If True, add two hollow squares in diagonal at the center
-            of the cross.
-            It offers a easy target to pinpoint while doing manual alignement.
-            Example below when squared cented is true:
-                          %%%%%%%%%%%%%%%%%%%%%%%%%%%
-                          %%%%%%%%%%%%%%%%%%%%%%%%%%%
-                          %%%%%%%%%%%%%%%%%%%%%%%%%%%
-                          %%%%%%%%%%%%%%%%%%%%%%%%%%%
-                          %%%%%%%%%%%%%%%%%%%%%%%%%%%
-                          %%%%%%%%%%%%%%%%%%%%%%%%%%%
-                          %%%%%%%%%%%%%%%%%%%%%%%%%%%
-                          %%%%%%%%%%%%%%%%%%%%%%%%%%%
-                          %%%%%%%%%%%%%%%%%%%%%%%%%%%
-                          %%%%%%%%%%%%%%%%%%%%%%%%%%%
-                          %%%%%%%%%%%%%%%%%%%%%%%%%%%
-            %%%%%%%%%%%%%%%%%%%%%%%%%%%%             %%%%%%%%%%%%%%%
-            %%%%%%%%%%%%%%%%%%%%%%%%%%%%             %%%%%%%%%%%%%%%
-            %%%%%%%%%%%%%%%%%%%%%%%%%%%%             %%%%%%%%%%%%%%%
-            %%%%%%%%%%%%%%%%%%%%%%%%%%%%             %%%%%%%%%%%%%%%
-            %%%%%%%%%%%%%%%%%%%%%%%%%%%%             %%%%%%%%%%%%%%%
-            %%%%%%%%%%%%%%%%%%%%%%%%%%%%             %%%%%%%%%%%%%%%
-            %%%%%%%%%%%%%%%             %%%%%%%%%%%%%%%%%%%%%%%%%%%%
-            %%%%%%%%%%%%%%%             %%%%%%%%%%%%%%%%%%%%%%%%%%%%
-            %%%%%%%%%%%%%%%             %%%%%%%%%%%%%%%%%%%%%%%%%%%%
-            %%%%%%%%%%%%%%%             %%%%%%%%%%%%%%%%%%%%%%%%%%%%
-            %%%%%%%%%%%%%%%             %%%%%%%%%%%%%%%%%%%%%%%%%%%%
-                           %%%%%%%%%%%%%%%%%%%%%%%%%%%
-                           %%%%%%%%%%%%%%%%%%%%%%%%%%%
-                           %%%%%%%%%%%%%%%%%%%%%%%%%%%
-                           %%%%%%%%%%%%%%%%%%%%%%%%%%%
-                           %%%%%%%%%%%%%%%%%%%%%%%%%%%
-                           %%%%%%%%%%%%%%%%%%%%%%%%%%%
-                           %%%%%%%%%%%%%%%%%%%%%%%%%%%
-                           %%%%%%%%%%%%%%%%%%%%%%%%%%%
-                           %%%%%%%%%%%%%%%%%%%%%%%%%%%
-                           %%%%%%%%%%%%%%%%%%%%%%%%%%%
-            Defaults to False.
-        layer: gds layer of chip marks.
-            Defaults to 1.
-        datatype: gds datatype of chip marks.
-            Defaults to 1.
-        color: gds color of chip marks.
-            Defaults to ''.
-        name: gds name of chip marks.
-            Defaults to ''.
-    """
-
-    # Make the crosse
-    cross = PolygonSet()
-    cross += Rectangle((0, 0), (w, l), layer=layer, datatype=datatype, color=color, name=name).center()
-    cross += Rectangle((0, 0), (l, w), layer=layer, datatype=datatype, color=color, name=name).center()
-
-    # By default the total structure is just the cross
-    tot = copy.deepcopy(cross)
-
-    if squared_center:
-        temp = Rectangle((0, 0), (w/2, w/2))
-        temp += Rectangle((0, 0), (-w/2, -w/2))
-        tot = boolean(cross,
-                      temp,
-                      'xor', layer=layer, datatype=datatype, color=color, name=name)
-
-        # If the boolean failed, we return the cross without error and inform the user
-        if tot is None:
-            tot = cross
-            warnings.warn('You asked for crossed center ebeam marked but it failed. Please check your input dimensions.')
-
-
-    if directional_structures:
-        temp = PolygonSet()
-
-        # Create a default triangle with the proper orientation
-        t = PolygonSet([[(0, 0), (directional_structures_length, 0), (directional_structures_length/2, 2*directional_structures_length)]])
-        t.rotate(np.pi/2, t.get_center())
-
-        # Add many triangles with the proper rotation in 10 concentrics circles
-        for r, s in zip(np.linspace(directional_offset, l*0.75, 10),
-                        np.linspace(1, directional_scaling, 10)):
-            p = 2*np.pi*r
-            nb_p = int(p/30)
-            for theta in np.linspace(0, 2*np.pi, nb_p):
-                z = r*np.exp(1j*theta)
-                temp += copy.copy(t).scale(s).rotate(theta).translate(z.real, z.imag)
-
-        # We remove the triangles being too close to the cross
-        temp2 = boolean(temp,
-                        offset(tot, directional_offset),
-                        'not')
-
-        # We remove the triangles being outside of the bounding_box of the cross
-        temp3 = boolean(temp2,
-                        Rectangle((-l/2, -l/2), (l/2, l/2)),
-                        'and',
-                        layer=layer, datatype=datatype, color=color, name=name)
-
-        # In case the boolean operation return nothing (too small cross for instance)
-        if temp3 is None:
-            return PolygonSet()
-
-        # We remove the triangles which have been cut from previous boolean
-        # operation and are now too small
-        temp4 = PolygonSet()
-        for p in temp3.polygons:
-            t=PolygonSet([p], layers=[layer], datatypes=[datatype], colors=[color], names=[name])
-            if t.get_area()>0.9*directional_structures_length*directional_structures_length:
-                temp4 += t
-        tot += temp4
-
-    return tot
-
-
-def chip_marks_ebeam(layer: int=1,
-                     datatype: int=1) -> PolygonSet:
-    """
-    Returns a set of ebeam chip marks.
-
-    Args:
-        layer (int, optional): gds layer of chip marks. Defaults to 1.
-        datatype (int, optional): gds datatype of chip marks. Defaults to 1.
-
-    Returns:
-        PolygonSet: Set of polygons containing ebeam chip marks.
-    """
-    cross = Rectangle((-7.5, -0.5), (7.5, 0.5),
-                            layer=layer, datatype=datatype)
-    cross += Rectangle((-0.5, -7.5), (0.5, 7.5),
-                             layer=layer, datatype=datatype)
-    crosses = PolygonSet()
-    crosses += copy.copy(cross).translate(-20, -20)
-    crosses += copy.copy(cross).translate(-20, 20)
-    crosses += copy.copy(cross).translate(20, 20)
-    crosses += copy.copy(cross).translate(20, -20)
-    all_crosses = copy.copy(crosses)
-    all_crosses += copy.copy(crosses).translate(132.5, 127.5)
-    all_crosses += copy.copy(crosses).translate(-132.5, 127.5)
-    all_crosses += copy.copy(crosses).translate(132.5, -127.5)
-    all_crosses += copy.copy(crosses).translate(-132.5, -127.5)
-    return all_crosses
-
-
-def chip_marks_laser(layer: int=1,
-                     datatype: int=1,
-                     color: str='',
-                     name: str='',
-                     only_square: bool=False) -> PolygonSet:
-    """
-    Returns a set of alignement marks use by some people in optical lithography.
-    Consists of a cross with a small square:
-
-                              @@@@@@@@@@
-                              @@@@@@@@@@
-                              @@@@@@@@@@
-                              @@@@@@@@@@
-                              @@@@@@@@@@
-                              @@@@@@@@@@
-                              @@@@@@@@@@
-            @@@@@@@@@@@@@@@@@@@@@@@@@@@@@@@@@@@@@@@@@@@@@@
-            @@@@@@@@@@@@@@@@@@@@@@@@@@@@@@@@@@@@@@@@@@@@@@
-            @@@@@@@@@@@@@@@@@@@@@@@@@@@@@@@@@@@@@@@@@@@@@@
-            @@@@@@@@@@@@@@@@@@@@@@@@@@@@@@@@@@@@@@@@@@@@@@
-                              @@@@@@@@@@
-                              @@@@@@@@@@
-                              @@@@@@@@@@
-                              @@@@@@@@@@                  @@@@@@@@@
-                              @@@@@@@@@@                  @@@@@@@@@
-                              @@@@@@@@@@                  @@@@@@@@@
-                              @@@@@@@@@@                  @@@@@@@@@
-                                                 @@@@@@@@@
-                                                 @@@@@@@@@
-                                                 @@@@@@@@@
-                                                 @@@@@@@@@
-
-
-    Args:
-        layer: gds layer of chip marks. Defaults to 1.
-        datatype: gds datatype of chip marks. Defaults to 1.
-        color: gds color of chip marks. Defaults to ''.
-        name: gds name of chip marks. Defaults to ''.
-        only_square: If True, return only the square of the alignement mark.
-            Defaults to False.
-
-    Returns:
-        PolygonSet: Set of polygons containing laser chip marks.
-    """
-
-    # cross
-    # The cross is return only if only_square is False (default)
-    if only_square:
-        p = PolygonSet([[(0, 0)]], [layer], [datatype], [name], [color])
-    else:
-        p = PolygonSet([[( -5, -10),
-                         ( -5,   0),
-                         (-15,   0),
-                         (-15,   5),
-                         ( -5,   5),
-                         ( -5,  15),
-                         (  0,  15),
-                         (  0,   5),
-                         (10,    5),
-                         (10,    0),
-                         (  0,   0),
-                         (  0,-10)]], [layer], [datatype], [name], [color])
-
-    ## 2 small squares
-    # bottom left
-    s1 = PolygonSet([[( 5, -15),
-                  ( 5, -10),
-                  (10, -10),
-                  (10, -15)]], [layer], [datatype], [name], [color])
-
-    # top right
-    s2 = PolygonSet([[(10, -10),
-                  (10,  -5),
-                  (15,  -5),
-                  (15, -10)]], [layer], [datatype], [name], [color])
-
-    return p+s1+s2
-
-
-def crossover(layer_dielectric: int=1,
-              dt_dielectric_undercut: int=1,
-              layer_metal: int=2,
-              name_metal: str='',
-              name_dielectric: str='',
-              m: float=1,
-              w: float=6,
-              l: float=120,
-              u: float=0) -> PolygonSet:
-    """
-    Returns a single crossover. Size of the dielectric is in all directions
-    bigger by "m" um compared to metal bridge.
-
-    Parameters
-    ----------
-    layer_dielectric : int, optional
-        gds layer of the dielectirc, by default 1
-    layer_metal : int, optional
-        gds layer of the metal bridge, by default 2
-    name_metal : str, optional
-        gds layer name of the metal bridge, by default ''
-    name_dielectric : str, optional
-        gds layer name of the dielectirc, by default ''
-    dt_dielectric_undercut : int, optional
-        gds datatype of the undercut for the dielectric, by default 1
-    m : float, optional
-        margin between dielectric and metal in units of um, by default 1
-    w : float, optional
-        width of the metal crossover in units of um, by default 6
-    l : float, optional
-        length of the metal crossover in units of um, by default 120
-    u : float, optional
-        undercut of dielectric in units of um, by default 1
-
-    Returns:
-        PolygonSet: Set of polygons containing the crossover.
-    """
-    # define the metal part
-    met = PolygonSet()
-    met += Rectangle((0, 0), (4*m + w, 8*m + 3*w), layer=layer_metal, name=name_metal)
-    met += Rectangle((4*m + w, 4*m + w), (4*m + w + l, 4*m + 2*w), layer=layer_metal, name=name_metal)
-    met += Rectangle((4*m + w + l, 0), (8*m + 2*w + l, 8*m + 3*w), layer=layer_metal, name=name_metal)
-    # define the dielectric part
-    dielec = PolygonSet()
-    dielec += Rectangle((m, m), (3*m + w, 7*m + 3*w), layer=layer_dielectric, name=name_dielectric)
-    dielec += Rectangle((3*m + w, 3*m + w), (5*m + w + l, 5*m + 2*w), layer=layer_dielectric, name=name_dielectric)
-    dielec += Rectangle((5*m + w + l, m), (7*m + 2*w + l, 7*m + 3*w), layer=layer_dielectric, name=name_dielectric)
-    # define the mask to generate the undercut
-    undercut = PolygonSet()
-    undercut += Rectangle((m - u, m - u), (3*m + w + u, 7*m + 3*w + u), layer=layer_dielectric, name=name_dielectric, datatype=dt_dielectric_undercut)
-    undercut += Rectangle((3*m + w - u, 3*m + w - u), (5*m + w + l + u, 5*m + 2*w + u), layer=layer_dielectric, name=name_dielectric, datatype=dt_dielectric_undercut)
-    undercut += Rectangle((5*m + w + l - u, m - u), (7*m + 2*w + l + u, 7*m + 3*w + u), layer=layer_dielectric, name=name_dielectric, datatype=dt_dielectric_undercut)
-    # get undercut
-    temp = boolean(undercut, dielec,
-                   'not',
-                   layer=layer_dielectric,
-                   datatype=dt_dielectric_undercut,
-                   name=name_dielectric)
-
-    tot = PolygonSet()
-    tot+=met
-    tot+=dielec
-    if temp is not None: # in case undercut is u=0
-        tot+=temp
-    return merge(tot).center()
-
-
-def daisychain(num: int=5,
-               layer_dielectric: int=1,
-               dt_dielectric_undercut: int=1,
-               layer_metal: int=2,
-               layer_NbN_etch: int=3,
-               name_metal: str='',
-               name_dielectric: str='',
-               name_NbN_etch: str='',
-               m: float=1,
-               w: float=4,
-               l: float=30,
-               d: float=3,
-               gap: float=50,
-               b: float=200,
-               u: float=0) -> PolygonSet:
-    """
-    Returns a daisychain of "num" crossover in a linear chain with bond pads at each end.
-
-    Parameters
-    ----------
-    num : int, optional
-        Number of crossovers in a linear chain, by default 5
-    layer_NbN_etch : int, optional
-        gds layer of NbN etching, by default layer_NbN_etch
-    layer_metal : int, optional
-        gds layer of the metal bridge , by default layer_metal
-    layer_dielectric : int, optional
-        gds layer of the dielectric, by default layer_dielectric
-    name_metal : str, optional
-        gds layer name of the metal bridge, by default ''
-    name_dielectric : str, optional
-        gds layer name of the dielectirc, by default ''
-    name_NbN_etch : str, optional
-        gds layer name of the  NbN etching, by default ''
-    dt_dielectric_undercut : int, optional
-        gds datatype of the undercut for the dielectric, by default 1
-    m : int, optional
-        margin betwewn dielectric and metal in untis of um, by default 1
-    w : int, optional
-        width of the metal crossover in units of um, by default 4
-    l : int, optional
-        length of the metal crossover in units of um, by default 30
-    d : float, optional
-        distance between two crossovers in untis of um, by default 3
-    gap : float, optional
-        gap etched into NbN in untis of um, by default 50
-    b : float, optional
-        size of square defining the bond pad in untis of um, by default 200
-    u : float, optional
-        undercut of dielectric in units of um, by default 1
-
-    Returns:
-        PolygonSet: Set of polygons containing the daisychain.
-    """
-    # create chain of crossovers
-    chain = PolygonSet()
-    for i in range(num):
-        unit = crossover(m=m, l=l, w=w, u=u, layer_dielectric=layer_dielectric, dt_dielectric_undercut=dt_dielectric_undercut, layer_metal=layer_metal, name_dielectric=name_dielectric, name_metal=name_metal)
-        unit += Rectangle((5*m + w, 0), (3*m + w + l, 10*m + 3 * w), layer=layer_NbN_etch, name=name_NbN_etch).center()
-        dx, dy = unit.get_size()
-        chain += unit.translate(i * (dx + d), 0)
-    ll, tr = chain.get_bounding_box()
-    chain += Rectangle((ll), (tr[0], ll[1] - gap), layer=layer_NbN_etch, name=name_NbN_etch)
-    chain += Rectangle((ll[0], tr[1] + gap), (tr), layer=layer_NbN_etch, name=name_NbN_etch)
-    chain.center()
-
-    # get bounding box again to add bonding pads
-    ll, tr = chain.get_bounding_box()
-    dx, dy = chain.get_size()
-    # construct first pad
-    pad = Rectangle((-gap,-gap - b/2), (0, gap + b/2), layer=layer_NbN_etch, name=name_NbN_etch)
-    pad += Rectangle((-gap,-gap - b/2), (b + gap, - b/2), layer=layer_NbN_etch, name=name_NbN_etch)
-    pad += Rectangle((-gap, gap + b/2), (b + gap, + b/2), layer=layer_NbN_etch, name=name_NbN_etch)
-    pad += Rectangle((b + gap, gap + b/2), (b, dy/2 - gap), layer=layer_NbN_etch, name=name_NbN_etch)
-    pad += Rectangle((b + gap, -gap - b/2), (b, -dy/2 + gap), layer=layer_NbN_etch, name=name_NbN_etch)
-
-    # construct second pad and move both in correct position
-    pad2 = copy.copy(pad).rotate(np.pi)
-    pad2.translate(+dx/2 + b, 0)
-    pad.translate(-dx/2 - b, 0)
-    chain += pad
-    chain += pad2
-    t = Text('l = {} um, w = {} um, {}x'.format(l, w, num), 30, layer=layer_metal, name=name_metal)
-    t.center().translate(0, 200)
-    chain += t
-
-    return merge(chain)
-
-
-def lateqs_logo(layer: int=0,
-                datatype: int=0,
-                name: str='',
-                color: str='',
-                width: float=1000,
-                center: bool=False) -> PolygonSet:
-    """
-    Return the LaTEQS logo in a PolygonSet.
-
-    Args:
-        layer (int, optional): layer of the return polygons. Defaults to 0.
-        datatype (int, optional): datatype of the return polygons. Defaults to 0.
-        width (float, optional): total width of the return polygons. Defaults to 1000.
-        center (bool, optional): If the logo is centered to (0, 0).
-            Defaults to False, meaning bottom-left is (0,0).
-
-    Returns:
-        (PolygonSet): LaTEQS logo in a PolygonSet.
-    """
-
-    lib = GdsLibrary()
-
-    path = os.path.join(os.path.dirname(__file__), 'gds', 'lateqs_logo.gds')
-    lib.read_gds(infile=path)
-
-    main_cell = lib.top_level()[0]
-    tot = PolygonSet()
-    for p in main_cell.get_polygonsets():
-
-        tot += PolygonSet(p.polygons,
-                          layers=[layer],
-                          datatypes=[datatype],
-                          names=[name],
-                          colors=[color])
-
-    # Rescale logo to given width (height calculated automatically)
-    w, h = tot.get_size()
-    tot.scale(width/w)
-
-    if center:
-        tot.center()
-
-    return tot
-
-
-def qubit_layer_42(layer: int=42,
-                   datatype: int=0) -> PolygonSet:
-    """
-    Generates layer 42 of the Qubit mask (post-pro alignment marks).
-    The global marks are not exactley the same as on the original mask, but
-    their center is the same.
-
-    Parameters
-    ----------
-    layer : int, optional
-        GDS layer, by default 42
-    datatype : int, optional
-        GDS datatype, by default 0
-
-    Returns
-    -------
-    PolygonSet
-        Set of polygons containing layer 42 of the qubit mask.
-    """
-
-    layer42 = PolygonSet(layers=[layer],
-                         datatypes=[datatype],
-                         names=['QUBIT mask marks 42'])
-
-    # list of coordinates of global marks
-    LETI_global_mark_coordinates = [(-5655, 6990), (65, 6990), (5655, 6990),
-                                    (-5655, 4990), (65, 4990), (5655, 4990),
-                                    (-5655, 950), (65, 950), (5655, 950),
-                                    (-5655, -1050), (65, -1050), (5655, -1050),
-                                    (-5655, -5090), (65, -5090), (5655, -5090),
-                                    (-5655, -7090), (65, -7090), (5655, -7090),]
-
-    # list of coordinates of the center of the first chip marks in scribe
-    LETI_chip_mark_coordinates = [(-1363.5, 7306.5), (1496.5, 7306.5),
-                                  (-2663.5, 4286.5), (66.5, 4286.5), (2666.5, 4286.5),
-                                  (-1363.5, 1266.5), (1496.5, 1266.5),
-                                  (-2663.5, -1753.5), (66.5, -1753.5), (2666.5, -1753.5),
-                                  (-1363.5, -4773.5), (1496.5, -4773.5)]
-
-    # generate the global marks
-    LETI_global_marks = crosses(coordinates=LETI_global_mark_coordinates,
-                                layer=layer,
-                                datatype=datatype,
-                                width=10,
-                                h_length=380,
-                                v_length=1000)
-    layer42 += LETI_global_marks
-
-    # generate the chip marks (crosses and squares)
-    for coord in LETI_chip_mark_coordinates:
-        # generate the crosses
-        LETI_chip_marks=PolygonSet(layers=[layer], datatypes=[datatype])
-        LETI_chip_mark = cross(layer=layer,
-                               datatype=datatype,
-                               width=1,
-                               h_length=16,
-                               v_length=16).center()
-        LETI_chip_mark += copy.copy(LETI_chip_mark).translate(40,0)
-        LETI_chip_mark.center()
-        LETI_chip_mark += copy.copy(LETI_chip_mark).translate(0,40)
-        LETI_chip_mark.center()
-        for i in range(11):
-            LETI_chip_marks += copy.copy(LETI_chip_mark).translate(0, -i * 260)
-        layer42 += LETI_chip_marks.translate(coord[0], coord[1])
-
-        # generate the squares
-        square = Rectangle((0,0), (8,8), layer=layer, datatype=datatype)
-        squares=PolygonSet(layers=[layer], datatypes=[datatype])
-        for i in range(4):
-            for j in range(4):
-                squares += copy.copy(square).translate(i * 16, j * 16)
-        squares.center()
-        squares.translate(0, -130).translate(-1.5, -1.5)
-        squares_final = PolygonSet(layers=[layer], datatypes=[datatype])
-        for i in range(11):
-            squares_final += copy.copy(squares).translate(0, -i * 260)
-        layer42 += squares_final.translate(coord[0], coord[1])
-
-    return layer42
-
-
-def resistivity_4_probes(layer: int=0,
-                         name: str='',
-                         datatype: int=0,
-                         color: str='',
-                         pad_width: float=400,
-                         current_length: float=4000,
-                         current_width: float=80,
-                         voltage_length: float=400,
-                         voltage_width: float=40,
-                         gap:Optional[float]=None,
-                         centered: bool=True) -> PolygonSet:
-    """
-    Return a structure dedicated to a 4 probes DC measurement
-
-    Args:
-        layer: Number of the metal layer.
-            Defaults to 0.
-        name: Name of the metal layer.
-            Defaults to ''.
-        color: Color of the metal layer.
-            Defaults to ''.
-        datatype: Datatype of the metal layer.
-            Defaults to 0.
-        pad_width: Width of the bonding pad. The bonding bad is a square.
-            In um.
-            Defaults to 400.
-        current_length: Effective length of the current line.
-            In um.
-            This is the length measured by the voltage probe, not the total line length.
-            The total line length will be current_length + 2*voltage_length
-            Defaults to 4000.
-        current_width: Width of the current line.
-            Must be much smaller than the current length.
-            In um.
-            Defaults to 80.
-        voltage_length: Length of the voltage probes line.
-            In um.
-            Defaults to 400.
-        voltage_width: Width of the voltage probes line.
-            Must be much smaller than the current length.
-            In um.
-            Defaults to 40.
-        gap: If not None, return the surrounding gap through offset and boolean
-            operation.
-            In um.
-            Defaults to None.
-        centered: If True, centered the structure.
-            Defaults to True.
-    """
-
-    _layer: Dict[str, Any] = {'layer'    : layer,
-                              'datatype' : datatype,
-                              'name'     : name,
-                              'color'    : color}
-
-    tot = PolygonSet(polygons=[[(0,0)]], **_layer)
-
-    # Make the current line
-    tot += Rectangle((0, 0), (pad_width, pad_width), **_layer)
-    tot += Rectangle((0, 0), (current_length+2*voltage_length, current_width), **_layer).translate(pad_width, pad_width/2-current_width/2)
-    tot += Rectangle((0, 0), (pad_width, pad_width), **_layer).translate(pad_width+current_length+2*voltage_length, 0)
-
-    # Add the 1st voltage probe
-    tot += Rectangle((0, 0), (pad_width, pad_width), **_layer).translate(pad_width+voltage_length-pad_width/2, pad_width/2+current_width/2+voltage_length)
-    tot += Rectangle((0, 0), (voltage_width, voltage_length), **_layer).translate(pad_width+voltage_length-voltage_width/2, pad_width/2+current_width/2)
-
-    # Add the 2nd voltage probe
-    tot += Rectangle((0, 0), (pad_width, pad_width), **_layer).translate(pad_width+voltage_length+current_length-pad_width/2, pad_width/2+current_width/2+voltage_length)
-    tot += Rectangle((0, 0), (voltage_width, voltage_length), **_layer).translate(pad_width+voltage_length+current_length-voltage_width/2, pad_width/2+current_width/2)
-
-    # Get the surrounding gap through offset and boolean operation
-    if gap is not None:
-        temp = boolean(tot,
-                       offset(tot,
-                              gap,
-                              join_first=True,
-                              **_layer),
-                       'xor',
-                       **_layer)
-
-        if temp is not None:
-            tot = PolygonSet(polygons=temp.polygons,
-                             layers=temp.layers,
-                             datatypes=temp.datatypes,
-                             names=temp.names,
-                             colors=temp.colors)
-
-    if centered:
-        return tot.center()
-    else:
-        return tot
-
-
-def qubit_layer_19(
-    layer: int = 19,
-    layer_annotation: int = 49,
-    datatype: int = 0,
-    datatype_annotation:int = 0
-) -> PolygonSet:
-    """
-    Generates part of the layer 19 (via active to Metal 1) of the Qubit mask LETI.
-    The device vias generated are:
-    - 4G11_1
-    - 4G11_2
-    - 4G11_3
-    - 4G21_1
-    - 4G21_2
-    - 4G22_1
-    - 4G22_2
-    - 4G23_1
-    - 4G23_2
-    - 8G11
-    - 7G11_1
-    - 7G11_2
-
-    Each device is associated with a Text (5 micron above the top left via) with the device name in layer_annoation (layer 49 by default)
-
-    Parameters
-    ----------
-    layer : int, optional
-        GDS layer, by default 19
-    layer_annotation: int, optinal
-        GDS layer, by default 49
-    datatype : int, optional
-        GDS datatype, by default 0 for both layer and layer_annotations
-
-    Returns
-    -------
-    PolygonSet
-        Set of polygons containing part of the layer 19 of the LETI qubit mask
-        + text annotation to locate devices in layer_annotation (default 49)
-    """
-
-    # dictonary with the via coordinate (center) of different devices
-
-    devices = {
-        "4G11_1": [
-            (-1835.305, 4023.675),
-            (-1834.96, 4023.695),
-            (-1834.615, 4023.675),
-            (-1835.305, 4022.745),
-            (-1834.96, 4022.725),
-            (-1834.615, 4022.745),
-            ],
-        "4G11_2": [
-            (-1835.295, 3243.605),
-            (-1834.96, 3243.625),
-            (-1834.625, 3243.605),
-            (-1835.295, 3242.745),
-            (-1834.96, 3242.725),
-            (-1834.625, 3242.745),
-            ],
-        "4G11_3": [
-            (-1835.285, 2463.535),
-            (-1834.96, 2463.555),
-            (-1834.635, 2463.535),
-            (-1835.285, 2462.745),
-            (-1834.96, 2462.725),
-            (-1834.635, 2462.745),
-            ],
-        "5G12_1":[
-            (-1575.28500, 3962.61500),
-            (-1574.96000, 3962.63500),
-            (-1574.63500, 3962.61500),
-            (-1575.28500, 3961.74500),
-            (-1574.96000, 3961.72500),
-            (-1574.63500, 3961.74500),
-            (-1574.30500, 3961.74500),
-            ],
-        "5G12_2":[
-            (-1575.28500, 3052.61500),
-            (-1574.96000, 3052.63500),
-            (-1574.63500, 3052.61500),
-            (-1575.28500, 3051.74500),
-            (-1574.96000, 3051.72500),
-            (-1574.63500, 3051.74500),
-            (-1574.30500, 3051.74500)
-            ],
-        "6G11_2":[
-            (-1445.61500, 2854.69500),
-            (-1445.28500, 2854.69500),
-            (-1444.96000, 2854.71500),
-            (-1444.63500, 2854.69500),
-            (-1445.28500, 2853.74500),
-            (-1444.96000, 2853.72500),
-            (-1444.63500, 2853.74500),
-            (-1444.30500, 2853.74500)
-            ],
-        "7G11_1": [
-            (-1315.625, 3830.905),
-            (-1315.295, 3830.905),
-            (-1314.96, 3830.925),
-            (-1314.625, 3830.905),
-            (-1315.625, 3829.745),
-            (-1315.295, 3829.745),
-            (-1314.96, 3829.725),
-            (-1314.625, 3829.745),
-            (-1314.295, 3829.745),
-            ],
-        "7G11_2": [
-            (-1315.615, 2660.775),
-            (-1315.285, 2660.775),
-            (-1314.96, 2660.795),
-            (-1314.635, 2660.775),
-            (-1315.615, 2659.745),
-            (-1315.285, 2659.745),
-            (-1314.96, 2659.725),
-            (-1314.635, 2659.745),
-            (-1314.305, 2659.745),
-            ],
-        "8G11": [
-            (-1185.615, 3764.855),
-            (-1185.615, 3764.855),
-            (-1185.285, 3764.855),
-            (-1184.96, 3764.875),
-            (-1184.635, 3764.855),
-            (-1184.305, 3764.855),
-            (-1185.615, 3763.745),
-            (-1185.285, 3763.745),
-            (-1184.96, 3763.725),
-            (-1184.635, 3763.745),
-            (-1184.305, 3763.745),
-            ],
-        "4G21_1": [
-            (2194.695, 6903.675),
-            (2195.05, 6903.695),
-            (2195.405, 6903.675),
-            (2194.695, 6902.745),
-            (2195.05, 6902.725),
-            (2195.405, 6902.745),
-            ],
-        "4G21_2": [
-            (2194.695, 5863.675),
-            (2195.04, 5863.695),
-            (2195.385, 5863.675),
-            (2194.695, 5862.745),
-            (2195.04, 5862.725),
-            (2195.385, 5862.745),
-            ],
-        "4G22_1": [
-            (2324.705, 6903.605),
-            (2325.05, 6903.625),
-            (2325.395, 6903.605),
-            (2324.705, 6902.745),
-            (2325.05, 6902.725),
-            (2325.395, 6902.745),
-            ],
-        "4G22_2": [
-            (2324.705, 5863.605),
-            (2325.04, 5863.625),
-            (2325.375, 5863.605),
-            (2324.705, 5862.745),
-            (2325.04, 5862.725),
-            (2325.375, 5862.745),
-            ],
-        "4G23_1": [
-            (2454.715, 6903.535),
-            (2455.05, 6903.555),
-            (2455.385, 6903.535),
-            (2454.715, 6902.745),
-            (2455.05, 6902.725),
-            (2455.385, 6902.745),
-            ],
-        "4G23_2": [
-            (2454.715, 5863.535),
-            (2455.04, 5863.555),
-            (2455.365, 5863.535),
-            (2454.715, 5862.745),
-            (2455.04, 5862.725),
-            (2455.365, 5862.745),
-            ],
-        "5G23_1":[
-            (2844.61500, 6850.61500),
-            (2844.95000, 6850.63500),
-            (2845.28500, 6850.61500),
-            (2844.28500, 6849.74500),
-            (2844.61500, 6849.74500),
-            (2844.95000, 6849.72500),
-            (2845.28500, 6849.74500)
-            ],
-        "5G23_2":[
-            (2844.63500, 5680.61500),
-            (2844.96000, 5680.63500),
-            (2845.28500, 5680.61500),
-            (2844.30500, 5679.74500),
-            (2844.63500, 5679.74500),
-            (2844.96000, 5679.72500),
-            (2845.28500, 5679.74500)
-            ],
-        "6G22_1":[
-            (3104.36500, 6784.69500),
-            (3104.70000, 6784.71500),
-            (3105.03500, 6784.69500),
-            (3105.36500, 6784.69500),
-            (3104.03500, 6783.74500),
-            (3104.36500, 6783.74500),
-            (3104.70000, 6783.72500),
-            (3105.03500, 6783.74500)
-            ],
-        "6G22_2":[
-            (3104.38500, 5484.69500),
-            (3104.71000, 5484.71500),
-            (3105.03500, 5484.69500),
-            (3105.36500, 5484.69500),
-            (3104.05500, 5483.74500),
-            (3104.38500, 5483.74500),
-            (3104.71000, 5483.72500),
-            (3105.03500, 5483.74500)
-            ],
-        "7G22_1":[
-            (3366.38500, 6719.25500),
-            (3366.71500, 6719.25500),
-            (3367.04000, 6719.27500),
-            (3367.36500, 6719.25500),
-            (3367.69500, 6719.25500),
-            (3366.38500, 6718.22500),
-            (3366.71500, 6718.22500),
-            (3367.04000, 6718.20500),
-            (3367.36500, 6718.22500)
-            ],
-        "8G22_1":[
-            (3621.38500, 6723.85500),
-            (3621.71500, 6723.85500),
-            (3622.04000, 6723.87500),
-            (3622.36500, 6723.85500),
-            (3622.69500, 6723.85500),
-            (3621.38500, 6722.74500),
-            (3621.71500, 6722.74500),
-            (3622.04000, 6722.72500),
-            (3622.36500, 6722.74500),
-            (3622.69500, 6722.74500)
-            ],
-    }
-
-    annotations = PolygonSet(names=['QUBIT device names'])
-    vias = PolygonSet(names=['QUBIT contacts 19'])
-
-    for device in devices.keys():
-        coordinates = devices[device]
-        annotations += Text(
-            device,
-            20,
-            position=(coordinates[0][0], coordinates[0][1] + 0.5),
-            layer=layer_annotation,
-            datatype=datatype_annotation,
-            name='QUBIT device names'
-        )
-        for via_coordinates in coordinates:
-            vias += RectangleCentered(
-                (via_coordinates[0], via_coordinates[1]),
-                0.09,
-                0.09,
-                layer=layer,
-                datatype=datatype,
-                name = 'QUBIT contacts 19'
-            )
-
-    total = vias + annotations
-    return total
-
-
-def dicing_saw_mark(substrate: str='si',
-                    layer: int=1,
-                    name: str='',
-                    color: str='',
-                    datatype: int=1,
-                    ratio: float=5) -> PolygonSet:
-    """
-    Return dicing saw marks in a shape of a cross.
-    Theses mark are done in such way that the blade thickness used at the BCAI
-    will completely delete the mark from the leftover chips, a.k.a. the blade
-    thickness corresponds to the mark width.
-    Hence, for each substrate type corresponds a mark thickness:
-        Si    -> 60um width
-        Al2O3 -> 250um width
-
-    Args:
-        substrate: Nature of the substrate, must be: ('si', 'silicium', 'al2o3',
-            'sapphire').
-            Defaults to 'si'.
-        layer: Number of the metal layer.
-            Defaults to 0.
-        name: Name of the metal layer.
-            Defaults to ''.
-        color: Color of the metal layer.
-            Defaults to ''.
-        datatype: Datatype of the metal layer.
-            Defaults to 0.
-        ratio: ratio length/width of the dicing saw mark.
-            Defaults to 5.
-    """
-
-    if substrate.lower() in ('si', 'silicium'):
-        w = 60
-        l = ratio*w
-    elif substrate.lower() in ('al2o3', 'sapphire'):
-        w = 250
-        l = ratio*w
-    else:
-        raise ValueError('substrate must be "si", or "al2o3"')
-
-    s = l/2 - w/2
-
-    t = PolygonSet(polygons   = [[(-l/2, w/2)]],
-                   layers     = [layer],
-                   datatypes  = [datatype],
-                   colors     = [color],
-                   names      = [name])
-    t > ( s,  0)
-    t > ( 0,  s)
-    t > ( w,  0)
-    t > ( 0, -s)
-    t > ( s,  0)
-    t > ( 0, -w)
-    t > (-s,  0)
-    t > ( 0, -s)
-    t > (-w,  0)
-    t > ( 0,  s)
-    t > (-s,  0)
-    t > ( 0,  w/2)
-
-    return t
-
-
-def spiral(
-    inner_diameter: float,
-    width: float,
-    spacing: float,
-    nb_turn: int,
-    nb_points: int=500,
-    layer: int=0,
-    name: str="",
-    color: str="",
-    datatype: int=0,
-) -> PolygonSet:
-    """
-        Make a archimedean spiral as below
-
-                              ******************
-                          ****                ******
-                        ****                      ****
-                      **                            ****
-                    ****                              ****
-                  ****                                  **
-                  **              **********            ****
-                ****          ****        ****            **
-                **            **            ****          **
-                **          ****              **          **
-                **          **              ****          **
-                **          **          ******            **
-                **          **                          ****          **
-                **          ****                        **            **
-                **            **                      ****          **
-                  **          ****                  ****            **
-                  **            ******            ****            ****
-                  ****              **************                **
-                    **                                          **
-                      **                                      ****
-                      ****                                  ****
-                          ****                          ******
-                            ******                  ******
-                                ********      ********
-                                      **********
-
-        Args:
-            inner_diameter: Inner diameter from which the spiral will start
-            width: width of the spiral arm
-            spacing: spacing between the spiral arm
-            nb_turn: nb turn of the spiral
-            nb_points: nb_points of the polygon making the spiral.
-                Defaults to 500.
-            layer: Number of the metal layer.
-                Defaults to 0.
-            name: Name of the metal layer.
-                Defaults to ''.
-            color: Color of the metal layer.
-                Defaults to ''.
-            datatype: Datatype of the metal layer.
-                Defaults to 0.
-
-        Returns:
-            PolygonSet: A PolygonSet of the spiral.
-    """
-
-
-    # Parametric curve
-    t = np.linspace(0, 1, nb_points)
-    r = nb_turn * (spacing+width) * t + inner_diameter / 2
-    theta = nb_turn * 2 * np.pi * t
-    x = r * np.cos(theta)
-    y = r * np.sin(theta)
-
-    # outer curve
-    x1 = x + np.cos(theta) * width / 2
-    y1 = y + np.sin(theta) * width / 2
-
-    # inner curve
-    x2 = x - np.cos(theta) * width / 2
-    y2 = y - np.sin(theta) * width / 2
-
-    # combine both
-    x = np.concatenate((x1, x2[::-1]))
-    y = np.concatenate((y1, y2[::-1]))
-
-    return PolygonSet(polygons=[np.vstack((x, y)).T],
-                      layers=[layer],
-                      names=[name],
-                      colors=[color],
-                      datatypes=[datatype])
-
-
-
-def capacitance(c_arm_length:list=[18,24,36,24,18],
-                c_central_width:float=2,
-                arm_width:float=2,
-                gap:float=0.2,
-                length:float=32,
-                port1:bool=False,
-                port2:bool=False,
-                layer:int=0,
-                datatype:int=0,
-                name: str='',
-                color: str=''
-                )-> PolygonSet:
-    """
-    Return a capacitance to ground.
-    This "antenna-like" capacitance consists in a central conductor and "arms" perpendicular to it.
-    The goal is to have a shape with a low number of squares (to reduce the inductance)
-    but with a large circumference to yield a large capacitance to ground.
-    Used for the butterworth filters.
-
-    Args:
-        c_arm_length: length of the arms of the capacitance. connected to the central conductor.
-            Defaults to [18,24,36,24,18] [um].
-        c_central_width: width of the central conductor, connecting the arms.
-            Defaults to 2 um.
-        arm_width: width of the arms.
-            Defaults to 2 um.
-        gap: distance between the the conductor and the ground plane.
-            Defaults to 0.2 um.
-        length: length of the central conductor, connecting the arms.
-            Defaults to 32um.
-        port1/2: Closing or opening the left/right termination of the central conductor, usefull to connect the capacitance to an other CPW.
-            Defaults to False (close).
-        layer,datatype,name,color: Used for naming the metal layer
-            Defaults to 0,0,'',''.
-    Returns:
-        PolygonSet: Set of polygons containing the capacitance
-    """
-
-    _layer: Dict[str, Any] = {'layer'    : layer,
-                              'datatype' : datatype,
-                              'name'     : name,
-                              'color'    : color}
-
-    n=len(c_arm_length)
-    antenna = PolygonSet()
-    m=Rectangle([0,0],[length,-c_central_width])
-    antenna+=m
-    for i in range(n):
-        m=Rectangle([0,0],[arm_width,-c_arm_length[i]])
-        x=  + length/(n-1)*i
-        m.translate(x,c_arm_length[i]/2 -c_central_width/2)
-        antenna+=m
-    r=offset(antenna,gap)
-
-    if port1==True:
-        rec=Rectangle([-gap,0],[0,-c_central_width])
-        antenna = addition(antenna,rec)
-    if port2==True:
-        rec=Rectangle([length,0],[length+gap,-c_central_width])
-        antenna = addition(antenna,rec)
-    antenna= subtraction(r,antenna).translate(+gap,c_central_width/2)
-    bp=r.translate(+gap,c_central_width/2)
-
-    return antenna.change_layer(**_layer),bp
-
-
-
-def inductance(nb_l_horizontal:int=1,
-               len_l_horizontal:float=70,
-               len_l_vertical:float=5,
-               l_microstrip_width:float=0.5,
-               layer:int=0,
-               datatype:int=0,
-               name: str='',
-               color: str=''
-               )-> PolygonSet:
-    """
-    Return an indutance in serie. Used for the butterworth filters.
-    The inductance consists in a microstrip zig-zaging in a groundplane-free rectangle.
-
-    Args:
-        nb_l_horizontal: number of time the microstrip will go from one side to an other, the first and the last half-length microstrip dont count.
-            Defaults to 1.
-        len_l_horizontal: length of the microstrip going from the left (or right) to the right (or left) side.
-            Defaults to 70 um.
-        len_l_vertical: distance between two horizontal microstrip.
-            Defaults to 5 um.
-        l_microstrip_width: width of the microstrip.
-            Defaults to 0.5um.
-        layer,datatype,name,color: Used for naming the metal layer
-            Defaults to 0,0,'',''.
-    Returns:
-        PolygonSet: Set of polygons containing the indutance
-    """
-
-    from pygdsdesign.transmission_lines.microstrip_polar import MicroStripPolar
-
-    _layer: Dict[str, Any] = {'layer'    : layer,
-                              'datatype' : datatype,
-                              'name'     : name,
-                              'color'    : color}
-
-    dy= 5+5+ (nb_l_horizontal+2)*l_microstrip_width + len_l_vertical*(nb_l_horizontal+1)
-    dx= len_l_horizontal + l_microstrip_width*20
-
-
-    m=MicroStripPolar(l_microstrip_width,np.pi/2)
-    m.add_line(5)
-    m.add_turn(l_microstrip_width/2,np.pi/2)
-    m.add_line(len_l_horizontal/2-l_microstrip_width/2)
-    m.add_turn(l_microstrip_width/2,-np.pi/2)
-
-    if nb_l_horizontal%2 == 1: #the number of horizontal repition is odd, first we use loop to create nb_l_horizontal - 1 strip, and then we add the last one. 
-        for i in range(int((nb_l_horizontal-1)/2)):
-           m.add_line(len_l_vertical)
-           m.add_turn(l_microstrip_width/2,-np.pi/2)
-           m.add_line(len_l_horizontal)
-           m.add_turn(l_microstrip_width/2,+np.pi/2)
-           m.add_line(len_l_vertical)
-           m.add_turn(l_microstrip_width/2,+np.pi/2)
-           m.add_line(+len_l_horizontal)
-           m.add_turn(l_microstrip_width/2,-np.pi/2)
-        #last full horizotal
-        m.add_line(len_l_vertical)
-        m.add_turn(l_microstrip_width/2,-np.pi/2)
-        m.add_line(+len_l_horizontal)
-        m.add_turn(l_microstrip_width/2,+np.pi/2)
-        m.add_line(len_l_vertical)
-        #last half horizotal
-        m.add_turn(l_microstrip_width/2,np.pi/2)
-        m.add_line(len_l_horizontal/2-l_microstrip_width/2)
-        m.add_turn(l_microstrip_width/2,-np.pi/2)
-    else:
-        for i in range(int((nb_l_horizontal)/2)):
-            m.add_line(len_l_vertical)
-            m.add_turn(l_microstrip_width/2,-np.pi/2)
-            m.add_line(len_l_horizontal)
-            m.add_turn(l_microstrip_width/2,+np.pi/2)
-            m.add_line(len_l_vertical)
-            m.add_turn(l_microstrip_width/2,+np.pi/2)
-            m.add_line(+len_l_horizontal)
-            m.add_turn(l_microstrip_width/2,-np.pi/2)
-        #last half horizotal
-        m.add_line(len_l_vertical)
-        m.add_turn(l_microstrip_width/2,-np.pi/2)
-        m.add_line(len_l_horizontal/2-l_microstrip_width/2)
-        m.add_turn(l_microstrip_width/2,np.pi/2)
-
-    m.add_line(5)
-    m.translate(dx/2,0)
-    rec=Rectangle([0,0],[dx,dy])
-    induc=subtraction(rec,m).translate(-dx/2,0)
-
-    return induc.change_layer(**_layer)
-
-
-def butterworth_filter(central_conductor_width:float=4,
-                       central_conductor_gap:float=0.2,
-                       sep_bot_top:float=6,
-                       sep_antenna_indutance:float=6,
-                       sep_inductance_antenna:float=6,
-                       sep_antenna_central:float=6,#
-                       nb_l_horizontal:int=1,
-                       len_l_horizontal:float=70,
-                       len_l_vertical:float=5,
-                       l_microstrip_width:float=0.5,#
-                       c_arm_length1:list=[18,26,34,34,26,18],
-                       c_arm_length2:list=[18,28,38,38,28,18],
-                       c_arm_length3:list=[34,26,18],
-                       c_central_width:float=2,
-                       arm_width:float=2,
-                       gap:float=0.2,
-                       length:list=[14,32],
-                       layer:float=0,
-                       datatype:int=0,
-                       name: str='',
-                       color: str=''
-                       )-> PolygonSet:
-    """
-    Return a 5th-order, cauer topology, butterworth filter and its bounding polygons.
-    see \pygdsdesign\examples\butterworth_filter_parameters.png for a graphical reprensations of the parameters.
-
-    Args:
-        central_conductor_width: width of the central CPW.
-            Defaults to 4 um
-        central_conductor_gap: gap of the central CPW.
-            Defaults to 0.2um
-        sep_bot_top: distance added at the start and at the end of the filter. used to separate the filter from other elements.
-            Defaults to 6um.
-        sep_antenna_indutance: distance between the first capacitance and the first indutance, and between the second inductance and the third capacitance.
-            Defaults to 6um.
-        sep_inductance_antenna: distance between the first inductance and the second capacitance and between the second capacitance and the second inductance.
-            Defaults to 6um.
-        sep_antenna_central: distance between the capacitance and the central conductor.
-            Defaults to 6um.
-        nb_l_horizontal: inductance parameters. number of time the microstrip will go from one side to an other, the first and the last half-length microstrip dont count.
-            Defaults to 1.
-        len_l_horizontal: inductance parameters. length of the microstrip going from the left (or right) to the right (or left) side.
-            Defaults to 70 um.
-        len_l_vertical: inductance parameters. distance between two horizontal microstrip.
-            Defaults to 5 um.
-        l_microstrip_width: inductance parameters. width of the microstrip.
-            Defaults to 0.5um.
-        c_arm_length1/2/3: capacitance parameters. length of the arm of the first and third capacitance/ the first and the third part of the second capacitance / the second part of the second capacitance.
-            Defaults to [18,24,36,24,18] [um].
-        c_central_width: capacitance parameters. width of the central conductor, connecting the arms.
-            Defaults to 2 um.
-        arm_width: capacitance parameters. width of the arms.
-            Defaults to 2 um.
-        gap: capacitance parameters. distance between the the conductor and the ground plane.
-            Defaults to 0.2 um.
-        length: capacitance parameters. lengths of the central conductor of the capacitance, connecting the arms.
-            Defaults to [14,32]um.
-        layer,datatype,name,color: Used for naming the metal layer
-            Defaults to 0,0,'',''.
-    Returns:
-        PolygonSet: Set of polygons containing the butterworth filter
-        PolygonSet: Set of polygons containing the butterworth filter bounding polygons.
-    """
-    from pygdsdesign.transmission_lines.cpw_polar import CPWPolar
-
-    _layer: Dict[str, Any] = {'layer'    : layer,
-                              'datatype' : datatype,
-                              'name'     : name,
-                              'color'    : color}
-
-    tot = PolygonSet(polygons=[[(0,0)]])
-    bp = PolygonSet()
-
-    capa1,bp1=capacitance(c_arm_length=c_arm_length3,c_central_width=c_central_width,arm_width=arm_width,gap=gap,length=length[0],port1=True,port2=False)
-    capa2,bp2=capacitance(c_arm_length=c_arm_length3,c_central_width=c_central_width,arm_width=arm_width,gap=gap,length=length[0],port1=True,port2=False)
-    capa1=capa1.translate(sep_antenna_central + central_conductor_width/2 +central_conductor_gap,max(c_arm_length3)/2+gap + sep_bot_top)
-    tot+=capa1
-    tot+=capa2.rotate(np.pi).translate(-(sep_antenna_central + central_conductor_width/2 +central_conductor_gap),max(c_arm_length3)/2+gap+ sep_bot_top)
-    bp+=bp1.translate(sep_antenna_central + central_conductor_width/2 +central_conductor_gap,max(c_arm_length3)/2+gap + sep_bot_top)
-    bp+=bp2.rotate(np.pi).translate(-(sep_antenna_central + central_conductor_width/2 +central_conductor_gap),max(c_arm_length3)/2+gap+ sep_bot_top)
-
-    #bp+=Rectangle(capa1.get_bounding_box()[0],capa1.get_bounding_box()[1])
-    #bp+=Rectangle(capa2.get_bounding_box()[0],capa2.get_bounding_box()[1])
-
-    central=CPWPolar(central_conductor_width,central_conductor_gap,np.pi/2)
-    central.add_line(max(c_arm_length3)+2*gap +sep_bot_top)
-    central.add_line(sep_antenna_indutance)
-    bp+=Rectangle(central.get_bounding_box()[0],central.get_bounding_box()[1])
-
-    hori=CPWPolar(c_central_width,gap,np.pi)
-    hori.add_line(central_conductor_gap*2 + central_conductor_width + 2* sep_antenna_central).translate(capa1.get_center()[0]-capa1.get_size()[0]/2, capa1.get_center()[1] )
-    bp+=Rectangle(hori.get_bounding_box()[0],hori.get_bounding_box()[1])
-
-    tot+=subtraction(central,boolean(inverse_polarity(hori,safety_marge=0),central,'and',precision=0.0001),precision=0.00001)
-    tot+=subtraction(hori,boolean(inverse_polarity(central,safety_marge=0),hori,'and',precision=0.0001),precision=0.00001)
-
-
-    i1=inductance(nb_l_horizontal=nb_l_horizontal,len_l_horizontal=len_l_horizontal,len_l_vertical=len_l_vertical,l_microstrip_width=l_microstrip_width)
-    tot+=i1.translate(0,central.ref[1])
-    bp+=Rectangle(i1.get_bounding_box()[0],i1.get_bounding_box()[1])
-
-    central=CPWPolar(central_conductor_width,central_conductor_gap,np.pi/2)
-    central.add_line(sep_inductance_antenna)
-    tot+=central.translate(0,i1.get_center()[1]+i1.get_size()[1]/2)
-    bp+=Rectangle(central.get_bounding_box()[0],central.get_bounding_box()[1])
-
-    c1,b1=capacitance(c_arm_length=c_arm_length1,c_central_width=c_central_width,arm_width=arm_width,gap=gap,length=length[1],port1=True,port2=False)
-    c2,b2=capacitance(c_arm_length=c_arm_length1,c_central_width=c_central_width,arm_width=arm_width,gap=gap,length=length[1],port1=True,port2=False)
-    c3,b3=capacitance(c_arm_length=c_arm_length2,c_central_width=central_conductor_width,arm_width=arm_width,gap=gap,length=length[1],port1=True,port2=True)
-    c4,b4=capacitance(c_arm_length=c_arm_length1,c_central_width=c_central_width,arm_width=arm_width,gap=gap,length=length[1],port1=True,port2=False)
-    c5,b5=capacitance(c_arm_length=c_arm_length1,c_central_width=c_central_width,arm_width=arm_width,gap=gap,length=length[1],port1=True,port2=False)
-
-    tot+=c1.translate(sep_antenna_central + central_conductor_width/2 +central_conductor_gap, central.ref[1] +max(c_arm_length1)/2 + gap)
-    tot+=c2.rotate(np.pi).translate(-(sep_antenna_central + central_conductor_width/2 +central_conductor_gap) ,central.ref[1] +max(c_arm_length1)/2 + gap )
-    c3=c3.rotate(np.pi/2).translate(0, c1.get_center()[1]+c1.get_size()[1]/2 )
-    tot+=c4.translate(sep_antenna_central + central_conductor_width/2 +central_conductor_gap, c3.get_center()[1]+c3.get_size()[1]/2  +max(c_arm_length1)/2 + gap)
-    tot+=c5.rotate(np.pi).translate(-(sep_antenna_central + central_conductor_width/2 +central_conductor_gap) ,c3.get_center()[1]+c3.get_size()[1]/2  +max(c_arm_length1)/2 + gap)
-
-    bp+=b1.translate(sep_antenna_central + central_conductor_width/2 +central_conductor_gap, central.ref[1] +max(c_arm_length1)/2 + gap)
-    bp+=b2.rotate(np.pi).translate(-(sep_antenna_central + central_conductor_width/2 +central_conductor_gap) ,central.ref[1] +max(c_arm_length1)/2 + gap )
-    bp+=b3.rotate(np.pi/2).translate(0, c1.get_center()[1]+c1.get_size()[1]/2 )
-    bp+=b4.translate(sep_antenna_central + central_conductor_width/2 +central_conductor_gap, c3.get_center()[1]+c3.get_size()[1]/2  +max(c_arm_length1)/2 + gap)
-    bp+=b5.rotate(np.pi).translate(-(sep_antenna_central + central_conductor_width/2 +central_conductor_gap) ,c3.get_center()[1]+c3.get_size()[1]/2  +max(c_arm_length1)/2 + gap)
-
-    central1=CPWPolar(central_conductor_width,central_conductor_gap,np.pi/2)
-    central1.add_line(c1.get_size()[1]).translate(0,central.ref[1])
-
-    central2=CPWPolar(central_conductor_width,central_conductor_gap,np.pi/2)
-    central2.add_line(c3.get_size()[1]).translate(0,central1.ref[1])
-
-    central3=CPWPolar(central_conductor_width,central_conductor_gap,np.pi/2)
-    central3.add_line(c5.get_size()[1]+ sep_inductance_antenna).translate(0,central2.ref[1])
-
-    hori1=CPWPolar(c_central_width,gap,np.pi)
-    hori1.add_line(central_conductor_gap*2 + central_conductor_width + 2* sep_antenna_central).translate(c1.get_center()[0]-c1.get_size()[0]/2, c1.get_center()[1] )
-
-    hori2=CPWPolar(c_central_width,gap,np.pi)
-    hori2.add_line(central_conductor_gap*2 + central_conductor_width + 2* sep_antenna_central).translate(c4.get_center()[0]-c4.get_size()[0]/2, c4.get_center()[1] )
-
-    tot+=subtraction(central1,boolean(inverse_polarity(hori1,safety_marge=0),central1,'and',precision=0.0001),precision=0.00001)
-    tot+=subtraction(hori1,boolean(inverse_polarity(central1,safety_marge=0),hori1,'and',precision=0.0001),precision=0.00001)
-
-    tot+=subtraction(central2,boolean(inverse_polarity(c3,safety_marge=0),central2,'and',precision=0.0001),precision=0.00001)
-    tot+=subtraction(c3,boolean(inverse_polarity(central2,safety_marge=0),c3,'and',precision=0.0001),precision=0.00001)
-
-    tot+=subtraction(central3,boolean(inverse_polarity(hori2,safety_marge=0),central3,'and',precision=0.0001),precision=0.00001)
-    tot+=subtraction(hori2,boolean(inverse_polarity(central3,safety_marge=0),hori2,'and',precision=0.0001),precision=0.00001)
-
-    bp+=Rectangle(central1.get_bounding_box()[0],central1.get_bounding_box()[1])
-    bp+=Rectangle(central2.get_bounding_box()[0],central2.get_bounding_box()[1])
-    bp+=Rectangle(central3.get_bounding_box()[0],central3.get_bounding_box()[1])
-    bp+=Rectangle(hori1.get_bounding_box()[0],hori1.get_bounding_box()[1])
-    bp+=Rectangle(hori2.get_bounding_box()[0],hori2.get_bounding_box()[1])
-
-
-    i2=inductance(nb_l_horizontal=nb_l_horizontal,len_l_horizontal=len_l_horizontal,len_l_vertical=len_l_vertical,l_microstrip_width=l_microstrip_width).translate(0,central3.ref[1])
-    tot+=i2
-    bp+=Rectangle(i2.get_bounding_box()[0],i2.get_bounding_box()[1])
-
-    capa1,bp1=capacitance(c_arm_length=c_arm_length3,c_central_width=c_central_width,arm_width=arm_width,gap=gap,length=length[0],port1=True,port2=False)
-    capa2,bp2=capacitance(c_arm_length=c_arm_length3,c_central_width=c_central_width,arm_width=arm_width,gap=gap,length=length[0],port1=True,port2=False)
-    tot+=capa1.translate(sep_antenna_central + central_conductor_width/2 +central_conductor_gap,i2.get_center()[1]+i2.get_size()[1]/2+ max(c_arm_length3)/2+gap + sep_antenna_indutance)
-    tot+=capa2.rotate(np.pi).translate(-(sep_antenna_central + central_conductor_width/2 +central_conductor_gap),i2.get_center()[1]+i2.get_size()[1]/2 + max(c_arm_length3)/2+gap+ sep_antenna_indutance)
-    bp+=bp1.translate(sep_antenna_central + central_conductor_width/2 +central_conductor_gap,i2.get_center()[1]+i2.get_size()[1]/2+ max(c_arm_length3)/2+gap + sep_antenna_indutance)
-    bp+=bp2.rotate(np.pi).translate(-(sep_antenna_central + central_conductor_width/2 +central_conductor_gap),i2.get_center()[1]+i2.get_size()[1]/2 + max(c_arm_length3)/2+gap+ sep_antenna_indutance)
-
-    central=CPWPolar(central_conductor_width,central_conductor_gap,np.pi/2)
-    central.add_line(sep_antenna_indutance+ sep_bot_top + max(c_arm_length3) + gap*2).translate(0,i2.get_center()[1]+i2.get_size()[1]/2)
-    bp+=Rectangle(central.get_bounding_box()[0],central.get_bounding_box()[1])
-
-    hori=CPWPolar(c_central_width,gap,np.pi)
-    hori.add_line(central_conductor_gap*2 + central_conductor_width + 2* sep_antenna_central).translate(capa1.get_center()[0]-capa1.get_size()[0]/2, capa1.get_center()[1] )
-    bp+=Rectangle(hori.get_bounding_box()[0],hori.get_bounding_box()[1])
-
-    tot+=subtraction(central,boolean(inverse_polarity(hori,safety_marge=0),central,'and',precision=0.0001),precision=0.00001)
-    tot+=subtraction(hori,boolean(inverse_polarity(central,safety_marge=0),hori,'and',precision=0.0001),precision=0.00001)
-
+import copy
+import os
+import warnings
+from typing import Any, Dict, Optional
+
+import numpy as np
+from sympy import Polygon
+
+from pygdsdesign.library import GdsLibrary
+from pygdsdesign.operation import boolean, merge, offset
+from pygdsdesign.polygons import Rectangle, RectangleCentered, Text
+from pygdsdesign.polygonSet import PolygonSet
+from pygdsdesign.polygons import Rectangle, Text
+from pygdsdesign.operation import boolean, offset, merge, addition, subtraction, inverse_polarity
+
+
+def crosses(coordinates: list,
+            layer: int = 1,
+            datatype: int = 0,
+            width: float=5,
+            h_length: float=35,
+            v_length: float=35) -> PolygonSet:
+    """
+    Returns a polygon containing crosses at all coordinates specified in the
+    coordinates list.
+
+    Args:
+        coordinates (list): List of tupples with coordinats.
+        layer (int, optional): gds layer of the crosses. Defaults to 1.
+        datatype (int, optional): gds datatype of the crosses. Defaults to 1.
+        width (float, optional): Width of the arms of a single cross.
+        Defaults to 5.
+        h_length (float, optional): Total horizantal length of single cross,
+        includes the width of the arm. Defaults to 35.
+        v_length (float, optional): Total vertical length of single cross,
+        includes the width of the arm. Defaults to 35.
+
+    Returns:
+        PolygonSet: Set of polygons containing crosses at positions
+        specified by coordinates.
+    """
+    crosses = PolygonSet(layers=[layer], datatypes=[datatype])
+    for coord in coordinates:
+        cr = cross(layer=layer, datatype=datatype, width=width, h_length=h_length, v_length=v_length)
+        cr.translate(coord[0], coord[1])
+        crosses+=cr
+    return crosses
+
+
+def cross(layer: int=1,
+          datatype: int=1,
+          width: float=5,
+          h_length: float=35,
+          v_length: float=35) -> PolygonSet:
+    """
+    Returns a cross, specified by width, h_length and v_length.
+
+    Args:
+        layer (int, optional): gds layer of the cross. Defaults to 1.
+        datatype (int, optional): gds datatype of the cross. Defaults to 1.
+        width (float, optional): Width of the arms of the cross. Defaults to 5.
+        h_length (float, optional): Total horizontal length of the cross,
+        includes the width of the arm. Defaults to 35.
+        v_length (float, optional): Total vertical length of the cross,
+        includes the width of the arm. Defaults to 35.
+
+    Returns:
+        Polygon: Polygon containing the cross.
+    """
+    cross = PolygonSet(layers=[layer], datatypes=[datatype])
+    cross += Rectangle((-h_length/2, -width/2), (h_length/2, width/2),
+                       layer=layer, datatype=datatype)
+    cross += Rectangle((-width/2, -v_length/2), (width/2, v_length/2),
+                       layer=layer, datatype=datatype)
+    merge(cross.center())
+    return cross
+
+
+def global_marks_ebeam(w: float=10,
+                       l: float=200,
+                       directional_structures: bool=True,
+                       directional_offset: float=40,
+                       directional_structures_length: float=5,
+                       directional_scaling: float=4,
+                       squared_center: bool=False,
+                       layer: int=1,
+                       datatype: int=1,
+                       color: str='',
+                       name: str='') -> PolygonSet:
+    """
+    Function that returns an ebeam alignment mark for global alignment.
+    When directional_structures is True, triangular structures pointing to the
+    center of the mark are added to help finding the center of the cross with
+    the ebeam system.
+
+    Args:
+        w: cross width in um.
+            Defaults to 10.
+        l: cross length in um.
+            Defaults to 200.
+        directional_structures: when True, structures are added to show the center
+            of the cross, helping to find the cross on the ebeam system.
+            Defaults to True.
+        directional_offset: minimal distance between the directional mark and the
+            cross. Should be large enough to avoid interferences while doing the
+            mark detection
+            Defaults to 40.
+        directional_structures_length: Length of the directional mark in um.
+            The mark beeing a triangle, this length corresponds to its base.
+            Defaults to 5.
+        directional_scaling: Scaling factor applied to the structure.
+            Smaller size are closer to the center.
+            Defaults to 4.
+        squared_center: If True, add two hollow squares in diagonal at the center
+            of the cross.
+            It offers a easy target to pinpoint while doing manual alignement.
+            Example below when squared cented is true:
+                          %%%%%%%%%%%%%%%%%%%%%%%%%%%
+                          %%%%%%%%%%%%%%%%%%%%%%%%%%%
+                          %%%%%%%%%%%%%%%%%%%%%%%%%%%
+                          %%%%%%%%%%%%%%%%%%%%%%%%%%%
+                          %%%%%%%%%%%%%%%%%%%%%%%%%%%
+                          %%%%%%%%%%%%%%%%%%%%%%%%%%%
+                          %%%%%%%%%%%%%%%%%%%%%%%%%%%
+                          %%%%%%%%%%%%%%%%%%%%%%%%%%%
+                          %%%%%%%%%%%%%%%%%%%%%%%%%%%
+                          %%%%%%%%%%%%%%%%%%%%%%%%%%%
+                          %%%%%%%%%%%%%%%%%%%%%%%%%%%
+            %%%%%%%%%%%%%%%%%%%%%%%%%%%%             %%%%%%%%%%%%%%%
+            %%%%%%%%%%%%%%%%%%%%%%%%%%%%             %%%%%%%%%%%%%%%
+            %%%%%%%%%%%%%%%%%%%%%%%%%%%%             %%%%%%%%%%%%%%%
+            %%%%%%%%%%%%%%%%%%%%%%%%%%%%             %%%%%%%%%%%%%%%
+            %%%%%%%%%%%%%%%%%%%%%%%%%%%%             %%%%%%%%%%%%%%%
+            %%%%%%%%%%%%%%%%%%%%%%%%%%%%             %%%%%%%%%%%%%%%
+            %%%%%%%%%%%%%%%             %%%%%%%%%%%%%%%%%%%%%%%%%%%%
+            %%%%%%%%%%%%%%%             %%%%%%%%%%%%%%%%%%%%%%%%%%%%
+            %%%%%%%%%%%%%%%             %%%%%%%%%%%%%%%%%%%%%%%%%%%%
+            %%%%%%%%%%%%%%%             %%%%%%%%%%%%%%%%%%%%%%%%%%%%
+            %%%%%%%%%%%%%%%             %%%%%%%%%%%%%%%%%%%%%%%%%%%%
+                           %%%%%%%%%%%%%%%%%%%%%%%%%%%
+                           %%%%%%%%%%%%%%%%%%%%%%%%%%%
+                           %%%%%%%%%%%%%%%%%%%%%%%%%%%
+                           %%%%%%%%%%%%%%%%%%%%%%%%%%%
+                           %%%%%%%%%%%%%%%%%%%%%%%%%%%
+                           %%%%%%%%%%%%%%%%%%%%%%%%%%%
+                           %%%%%%%%%%%%%%%%%%%%%%%%%%%
+                           %%%%%%%%%%%%%%%%%%%%%%%%%%%
+                           %%%%%%%%%%%%%%%%%%%%%%%%%%%
+                           %%%%%%%%%%%%%%%%%%%%%%%%%%%
+            Defaults to False.
+        layer: gds layer of chip marks.
+            Defaults to 1.
+        datatype: gds datatype of chip marks.
+            Defaults to 1.
+        color: gds color of chip marks.
+            Defaults to ''.
+        name: gds name of chip marks.
+            Defaults to ''.
+    """
+
+    # Make the crosse
+    cross = PolygonSet()
+    cross += Rectangle((0, 0), (w, l), layer=layer, datatype=datatype, color=color, name=name).center()
+    cross += Rectangle((0, 0), (l, w), layer=layer, datatype=datatype, color=color, name=name).center()
+
+    # By default the total structure is just the cross
+    tot = copy.deepcopy(cross)
+
+    if squared_center:
+        temp = Rectangle((0, 0), (w/2, w/2))
+        temp += Rectangle((0, 0), (-w/2, -w/2))
+        tot = boolean(cross,
+                      temp,
+                      'xor', layer=layer, datatype=datatype, color=color, name=name)
+
+        # If the boolean failed, we return the cross without error and inform the user
+        if tot is None:
+            tot = cross
+            warnings.warn('You asked for crossed center ebeam marked but it failed. Please check your input dimensions.')
+
+
+    if directional_structures:
+        temp = PolygonSet()
+
+        # Create a default triangle with the proper orientation
+        t = PolygonSet([[(0, 0), (directional_structures_length, 0), (directional_structures_length/2, 2*directional_structures_length)]])
+        t.rotate(np.pi/2, t.get_center())
+
+        # Add many triangles with the proper rotation in 10 concentrics circles
+        for r, s in zip(np.linspace(directional_offset, l*0.75, 10),
+                        np.linspace(1, directional_scaling, 10)):
+            p = 2*np.pi*r
+            nb_p = int(p/30)
+            for theta in np.linspace(0, 2*np.pi, nb_p):
+                z = r*np.exp(1j*theta)
+                temp += copy.copy(t).scale(s).rotate(theta).translate(z.real, z.imag)
+
+        # We remove the triangles being too close to the cross
+        temp2 = boolean(temp,
+                        offset(tot, directional_offset),
+                        'not')
+
+        # We remove the triangles being outside of the bounding_box of the cross
+        temp3 = boolean(temp2,
+                        Rectangle((-l/2, -l/2), (l/2, l/2)),
+                        'and',
+                        layer=layer, datatype=datatype, color=color, name=name)
+
+        # In case the boolean operation return nothing (too small cross for instance)
+        if temp3 is None:
+            return PolygonSet()
+
+        # We remove the triangles which have been cut from previous boolean
+        # operation and are now too small
+        temp4 = PolygonSet()
+        for p in temp3.polygons:
+            t=PolygonSet([p], layers=[layer], datatypes=[datatype], colors=[color], names=[name])
+            if t.get_area()>0.9*directional_structures_length*directional_structures_length:
+                temp4 += t
+        tot += temp4
+
+    return tot
+
+
+def chip_marks_ebeam(layer: int=1,
+                     datatype: int=1) -> PolygonSet:
+    """
+    Returns a set of ebeam chip marks.
+
+    Args:
+        layer (int, optional): gds layer of chip marks. Defaults to 1.
+        datatype (int, optional): gds datatype of chip marks. Defaults to 1.
+
+    Returns:
+        PolygonSet: Set of polygons containing ebeam chip marks.
+    """
+    cross = Rectangle((-7.5, -0.5), (7.5, 0.5),
+                            layer=layer, datatype=datatype)
+    cross += Rectangle((-0.5, -7.5), (0.5, 7.5),
+                             layer=layer, datatype=datatype)
+    crosses = PolygonSet()
+    crosses += copy.copy(cross).translate(-20, -20)
+    crosses += copy.copy(cross).translate(-20, 20)
+    crosses += copy.copy(cross).translate(20, 20)
+    crosses += copy.copy(cross).translate(20, -20)
+    all_crosses = copy.copy(crosses)
+    all_crosses += copy.copy(crosses).translate(132.5, 127.5)
+    all_crosses += copy.copy(crosses).translate(-132.5, 127.5)
+    all_crosses += copy.copy(crosses).translate(132.5, -127.5)
+    all_crosses += copy.copy(crosses).translate(-132.5, -127.5)
+    return all_crosses
+
+
+def chip_marks_laser(layer: int=1,
+                     datatype: int=1,
+                     color: str='',
+                     name: str='',
+                     only_square: bool=False) -> PolygonSet:
+    """
+    Returns a set of alignement marks use by some people in optical lithography.
+    Consists of a cross with a small square:
+
+                              @@@@@@@@@@
+                              @@@@@@@@@@
+                              @@@@@@@@@@
+                              @@@@@@@@@@
+                              @@@@@@@@@@
+                              @@@@@@@@@@
+                              @@@@@@@@@@
+            @@@@@@@@@@@@@@@@@@@@@@@@@@@@@@@@@@@@@@@@@@@@@@
+            @@@@@@@@@@@@@@@@@@@@@@@@@@@@@@@@@@@@@@@@@@@@@@
+            @@@@@@@@@@@@@@@@@@@@@@@@@@@@@@@@@@@@@@@@@@@@@@
+            @@@@@@@@@@@@@@@@@@@@@@@@@@@@@@@@@@@@@@@@@@@@@@
+                              @@@@@@@@@@
+                              @@@@@@@@@@
+                              @@@@@@@@@@
+                              @@@@@@@@@@                  @@@@@@@@@
+                              @@@@@@@@@@                  @@@@@@@@@
+                              @@@@@@@@@@                  @@@@@@@@@
+                              @@@@@@@@@@                  @@@@@@@@@
+                                                 @@@@@@@@@
+                                                 @@@@@@@@@
+                                                 @@@@@@@@@
+                                                 @@@@@@@@@
+
+
+    Args:
+        layer: gds layer of chip marks. Defaults to 1.
+        datatype: gds datatype of chip marks. Defaults to 1.
+        color: gds color of chip marks. Defaults to ''.
+        name: gds name of chip marks. Defaults to ''.
+        only_square: If True, return only the square of the alignement mark.
+            Defaults to False.
+
+    Returns:
+        PolygonSet: Set of polygons containing laser chip marks.
+    """
+
+    # cross
+    # The cross is return only if only_square is False (default)
+    if only_square:
+        p = PolygonSet([[(0, 0)]], [layer], [datatype], [name], [color])
+    else:
+        p = PolygonSet([[( -5, -10),
+                         ( -5,   0),
+                         (-15,   0),
+                         (-15,   5),
+                         ( -5,   5),
+                         ( -5,  15),
+                         (  0,  15),
+                         (  0,   5),
+                         (10,    5),
+                         (10,    0),
+                         (  0,   0),
+                         (  0,-10)]], [layer], [datatype], [name], [color])
+
+    ## 2 small squares
+    # bottom left
+    s1 = PolygonSet([[( 5, -15),
+                  ( 5, -10),
+                  (10, -10),
+                  (10, -15)]], [layer], [datatype], [name], [color])
+
+    # top right
+    s2 = PolygonSet([[(10, -10),
+                  (10,  -5),
+                  (15,  -5),
+                  (15, -10)]], [layer], [datatype], [name], [color])
+
+    return p+s1+s2
+
+
+def crossover(layer_dielectric: int=1,
+              dt_dielectric_undercut: int=1,
+              layer_metal: int=2,
+              name_metal: str='',
+              name_dielectric: str='',
+              m: float=1,
+              w: float=6,
+              l: float=120,
+              u: float=0) -> PolygonSet:
+    """
+    Returns a single crossover. Size of the dielectric is in all directions
+    bigger by "m" um compared to metal bridge.
+
+    Parameters
+    ----------
+    layer_dielectric : int, optional
+        gds layer of the dielectirc, by default 1
+    layer_metal : int, optional
+        gds layer of the metal bridge, by default 2
+    name_metal : str, optional
+        gds layer name of the metal bridge, by default ''
+    name_dielectric : str, optional
+        gds layer name of the dielectirc, by default ''
+    dt_dielectric_undercut : int, optional
+        gds datatype of the undercut for the dielectric, by default 1
+    m : float, optional
+        margin between dielectric and metal in units of um, by default 1
+    w : float, optional
+        width of the metal crossover in units of um, by default 6
+    l : float, optional
+        length of the metal crossover in units of um, by default 120
+    u : float, optional
+        undercut of dielectric in units of um, by default 1
+
+    Returns:
+        PolygonSet: Set of polygons containing the crossover.
+    """
+    # define the metal part
+    met = PolygonSet()
+    met += Rectangle((0, 0), (4*m + w, 8*m + 3*w), layer=layer_metal, name=name_metal)
+    met += Rectangle((4*m + w, 4*m + w), (4*m + w + l, 4*m + 2*w), layer=layer_metal, name=name_metal)
+    met += Rectangle((4*m + w + l, 0), (8*m + 2*w + l, 8*m + 3*w), layer=layer_metal, name=name_metal)
+    # define the dielectric part
+    dielec = PolygonSet()
+    dielec += Rectangle((m, m), (3*m + w, 7*m + 3*w), layer=layer_dielectric, name=name_dielectric)
+    dielec += Rectangle((3*m + w, 3*m + w), (5*m + w + l, 5*m + 2*w), layer=layer_dielectric, name=name_dielectric)
+    dielec += Rectangle((5*m + w + l, m), (7*m + 2*w + l, 7*m + 3*w), layer=layer_dielectric, name=name_dielectric)
+    # define the mask to generate the undercut
+    undercut = PolygonSet()
+    undercut += Rectangle((m - u, m - u), (3*m + w + u, 7*m + 3*w + u), layer=layer_dielectric, name=name_dielectric, datatype=dt_dielectric_undercut)
+    undercut += Rectangle((3*m + w - u, 3*m + w - u), (5*m + w + l + u, 5*m + 2*w + u), layer=layer_dielectric, name=name_dielectric, datatype=dt_dielectric_undercut)
+    undercut += Rectangle((5*m + w + l - u, m - u), (7*m + 2*w + l + u, 7*m + 3*w + u), layer=layer_dielectric, name=name_dielectric, datatype=dt_dielectric_undercut)
+    # get undercut
+    temp = boolean(undercut, dielec,
+                   'not',
+                   layer=layer_dielectric,
+                   datatype=dt_dielectric_undercut,
+                   name=name_dielectric)
+
+    tot = PolygonSet()
+    tot+=met
+    tot+=dielec
+    if temp is not None: # in case undercut is u=0
+        tot+=temp
+    return merge(tot).center()
+
+
+def daisychain(num: int=5,
+               layer_dielectric: int=1,
+               dt_dielectric_undercut: int=1,
+               layer_metal: int=2,
+               layer_NbN_etch: int=3,
+               name_metal: str='',
+               name_dielectric: str='',
+               name_NbN_etch: str='',
+               m: float=1,
+               w: float=4,
+               l: float=30,
+               d: float=3,
+               gap: float=50,
+               b: float=200,
+               u: float=0) -> PolygonSet:
+    """
+    Returns a daisychain of "num" crossover in a linear chain with bond pads at each end.
+
+    Parameters
+    ----------
+    num : int, optional
+        Number of crossovers in a linear chain, by default 5
+    layer_NbN_etch : int, optional
+        gds layer of NbN etching, by default layer_NbN_etch
+    layer_metal : int, optional
+        gds layer of the metal bridge , by default layer_metal
+    layer_dielectric : int, optional
+        gds layer of the dielectric, by default layer_dielectric
+    name_metal : str, optional
+        gds layer name of the metal bridge, by default ''
+    name_dielectric : str, optional
+        gds layer name of the dielectirc, by default ''
+    name_NbN_etch : str, optional
+        gds layer name of the  NbN etching, by default ''
+    dt_dielectric_undercut : int, optional
+        gds datatype of the undercut for the dielectric, by default 1
+    m : int, optional
+        margin betwewn dielectric and metal in untis of um, by default 1
+    w : int, optional
+        width of the metal crossover in units of um, by default 4
+    l : int, optional
+        length of the metal crossover in units of um, by default 30
+    d : float, optional
+        distance between two crossovers in untis of um, by default 3
+    gap : float, optional
+        gap etched into NbN in untis of um, by default 50
+    b : float, optional
+        size of square defining the bond pad in untis of um, by default 200
+    u : float, optional
+        undercut of dielectric in units of um, by default 1
+
+    Returns:
+        PolygonSet: Set of polygons containing the daisychain.
+    """
+    # create chain of crossovers
+    chain = PolygonSet()
+    for i in range(num):
+        unit = crossover(m=m, l=l, w=w, u=u, layer_dielectric=layer_dielectric, dt_dielectric_undercut=dt_dielectric_undercut, layer_metal=layer_metal, name_dielectric=name_dielectric, name_metal=name_metal)
+        unit += Rectangle((5*m + w, 0), (3*m + w + l, 10*m + 3 * w), layer=layer_NbN_etch, name=name_NbN_etch).center()
+        dx, dy = unit.get_size()
+        chain += unit.translate(i * (dx + d), 0)
+    ll, tr = chain.get_bounding_box()
+    chain += Rectangle((ll), (tr[0], ll[1] - gap), layer=layer_NbN_etch, name=name_NbN_etch)
+    chain += Rectangle((ll[0], tr[1] + gap), (tr), layer=layer_NbN_etch, name=name_NbN_etch)
+    chain.center()
+
+    # get bounding box again to add bonding pads
+    ll, tr = chain.get_bounding_box()
+    dx, dy = chain.get_size()
+    # construct first pad
+    pad = Rectangle((-gap,-gap - b/2), (0, gap + b/2), layer=layer_NbN_etch, name=name_NbN_etch)
+    pad += Rectangle((-gap,-gap - b/2), (b + gap, - b/2), layer=layer_NbN_etch, name=name_NbN_etch)
+    pad += Rectangle((-gap, gap + b/2), (b + gap, + b/2), layer=layer_NbN_etch, name=name_NbN_etch)
+    pad += Rectangle((b + gap, gap + b/2), (b, dy/2 - gap), layer=layer_NbN_etch, name=name_NbN_etch)
+    pad += Rectangle((b + gap, -gap - b/2), (b, -dy/2 + gap), layer=layer_NbN_etch, name=name_NbN_etch)
+
+    # construct second pad and move both in correct position
+    pad2 = copy.copy(pad).rotate(np.pi)
+    pad2.translate(+dx/2 + b, 0)
+    pad.translate(-dx/2 - b, 0)
+    chain += pad
+    chain += pad2
+    t = Text('l = {} um, w = {} um, {}x'.format(l, w, num), 30, layer=layer_metal, name=name_metal)
+    t.center().translate(0, 200)
+    chain += t
+
+    return merge(chain)
+
+
+def lateqs_logo(layer: int=0,
+                datatype: int=0,
+                name: str='',
+                color: str='',
+                width: float=1000,
+                center: bool=False) -> PolygonSet:
+    """
+    Return the LaTEQS logo in a PolygonSet.
+
+    Args:
+        layer (int, optional): layer of the return polygons. Defaults to 0.
+        datatype (int, optional): datatype of the return polygons. Defaults to 0.
+        width (float, optional): total width of the return polygons. Defaults to 1000.
+        center (bool, optional): If the logo is centered to (0, 0).
+            Defaults to False, meaning bottom-left is (0,0).
+
+    Returns:
+        (PolygonSet): LaTEQS logo in a PolygonSet.
+    """
+
+    lib = GdsLibrary()
+
+    path = os.path.join(os.path.dirname(__file__), 'gds', 'lateqs_logo.gds')
+    lib.read_gds(infile=path)
+
+    main_cell = lib.top_level()[0]
+    tot = PolygonSet()
+    for p in main_cell.get_polygonsets():
+
+        tot += PolygonSet(p.polygons,
+                          layers=[layer],
+                          datatypes=[datatype],
+                          names=[name],
+                          colors=[color])
+
+    # Rescale logo to given width (height calculated automatically)
+    w, h = tot.get_size()
+    tot.scale(width/w)
+
+    if center:
+        tot.center()
+
+    return tot
+
+
+def qubit_layer_42(layer: int=42,
+                   datatype: int=0) -> PolygonSet:
+    """
+    Generates layer 42 of the Qubit mask (post-pro alignment marks).
+    The global marks are not exactley the same as on the original mask, but
+    their center is the same.
+
+    Parameters
+    ----------
+    layer : int, optional
+        GDS layer, by default 42
+    datatype : int, optional
+        GDS datatype, by default 0
+
+    Returns
+    -------
+    PolygonSet
+        Set of polygons containing layer 42 of the qubit mask.
+    """
+
+    layer42 = PolygonSet(layers=[layer],
+                         datatypes=[datatype],
+                         names=['QUBIT mask marks 42'])
+
+    # list of coordinates of global marks
+    LETI_global_mark_coordinates = [(-5655, 6990), (65, 6990), (5655, 6990),
+                                    (-5655, 4990), (65, 4990), (5655, 4990),
+                                    (-5655, 950), (65, 950), (5655, 950),
+                                    (-5655, -1050), (65, -1050), (5655, -1050),
+                                    (-5655, -5090), (65, -5090), (5655, -5090),
+                                    (-5655, -7090), (65, -7090), (5655, -7090),]
+
+    # list of coordinates of the center of the first chip marks in scribe
+    LETI_chip_mark_coordinates = [(-1363.5, 7306.5), (1496.5, 7306.5),
+                                  (-2663.5, 4286.5), (66.5, 4286.5), (2666.5, 4286.5),
+                                  (-1363.5, 1266.5), (1496.5, 1266.5),
+                                  (-2663.5, -1753.5), (66.5, -1753.5), (2666.5, -1753.5),
+                                  (-1363.5, -4773.5), (1496.5, -4773.5)]
+
+    # generate the global marks
+    LETI_global_marks = crosses(coordinates=LETI_global_mark_coordinates,
+                                layer=layer,
+                                datatype=datatype,
+                                width=10,
+                                h_length=380,
+                                v_length=1000)
+    layer42 += LETI_global_marks
+
+    # generate the chip marks (crosses and squares)
+    for coord in LETI_chip_mark_coordinates:
+        # generate the crosses
+        LETI_chip_marks=PolygonSet(layers=[layer], datatypes=[datatype])
+        LETI_chip_mark = cross(layer=layer,
+                               datatype=datatype,
+                               width=1,
+                               h_length=16,
+                               v_length=16).center()
+        LETI_chip_mark += copy.copy(LETI_chip_mark).translate(40,0)
+        LETI_chip_mark.center()
+        LETI_chip_mark += copy.copy(LETI_chip_mark).translate(0,40)
+        LETI_chip_mark.center()
+        for i in range(11):
+            LETI_chip_marks += copy.copy(LETI_chip_mark).translate(0, -i * 260)
+        layer42 += LETI_chip_marks.translate(coord[0], coord[1])
+
+        # generate the squares
+        square = Rectangle((0,0), (8,8), layer=layer, datatype=datatype)
+        squares=PolygonSet(layers=[layer], datatypes=[datatype])
+        for i in range(4):
+            for j in range(4):
+                squares += copy.copy(square).translate(i * 16, j * 16)
+        squares.center()
+        squares.translate(0, -130).translate(-1.5, -1.5)
+        squares_final = PolygonSet(layers=[layer], datatypes=[datatype])
+        for i in range(11):
+            squares_final += copy.copy(squares).translate(0, -i * 260)
+        layer42 += squares_final.translate(coord[0], coord[1])
+
+    return layer42
+
+
+def resistivity_4_probes(layer: int=0,
+                         name: str='',
+                         datatype: int=0,
+                         color: str='',
+                         pad_width: float=400,
+                         current_length: float=4000,
+                         current_width: float=80,
+                         voltage_length: float=400,
+                         voltage_width: float=40,
+                         gap:Optional[float]=None,
+                         centered: bool=True) -> PolygonSet:
+    """
+    Return a structure dedicated to a 4 probes DC measurement
+
+    Args:
+        layer: Number of the metal layer.
+            Defaults to 0.
+        name: Name of the metal layer.
+            Defaults to ''.
+        color: Color of the metal layer.
+            Defaults to ''.
+        datatype: Datatype of the metal layer.
+            Defaults to 0.
+        pad_width: Width of the bonding pad. The bonding bad is a square.
+            In um.
+            Defaults to 400.
+        current_length: Effective length of the current line.
+            In um.
+            This is the length measured by the voltage probe, not the total line length.
+            The total line length will be current_length + 2*voltage_length
+            Defaults to 4000.
+        current_width: Width of the current line.
+            Must be much smaller than the current length.
+            In um.
+            Defaults to 80.
+        voltage_length: Length of the voltage probes line.
+            In um.
+            Defaults to 400.
+        voltage_width: Width of the voltage probes line.
+            Must be much smaller than the current length.
+            In um.
+            Defaults to 40.
+        gap: If not None, return the surrounding gap through offset and boolean
+            operation.
+            In um.
+            Defaults to None.
+        centered: If True, centered the structure.
+            Defaults to True.
+    """
+
+    _layer: Dict[str, Any] = {'layer'    : layer,
+                              'datatype' : datatype,
+                              'name'     : name,
+                              'color'    : color}
+
+    tot = PolygonSet(polygons=[[(0,0)]], **_layer)
+
+    # Make the current line
+    tot += Rectangle((0, 0), (pad_width, pad_width), **_layer)
+    tot += Rectangle((0, 0), (current_length+2*voltage_length, current_width), **_layer).translate(pad_width, pad_width/2-current_width/2)
+    tot += Rectangle((0, 0), (pad_width, pad_width), **_layer).translate(pad_width+current_length+2*voltage_length, 0)
+
+    # Add the 1st voltage probe
+    tot += Rectangle((0, 0), (pad_width, pad_width), **_layer).translate(pad_width+voltage_length-pad_width/2, pad_width/2+current_width/2+voltage_length)
+    tot += Rectangle((0, 0), (voltage_width, voltage_length), **_layer).translate(pad_width+voltage_length-voltage_width/2, pad_width/2+current_width/2)
+
+    # Add the 2nd voltage probe
+    tot += Rectangle((0, 0), (pad_width, pad_width), **_layer).translate(pad_width+voltage_length+current_length-pad_width/2, pad_width/2+current_width/2+voltage_length)
+    tot += Rectangle((0, 0), (voltage_width, voltage_length), **_layer).translate(pad_width+voltage_length+current_length-voltage_width/2, pad_width/2+current_width/2)
+
+    # Get the surrounding gap through offset and boolean operation
+    if gap is not None:
+        temp = boolean(tot,
+                       offset(tot,
+                              gap,
+                              join_first=True,
+                              **_layer),
+                       'xor',
+                       **_layer)
+
+        if temp is not None:
+            tot = PolygonSet(polygons=temp.polygons,
+                             layers=temp.layers,
+                             datatypes=temp.datatypes,
+                             names=temp.names,
+                             colors=temp.colors)
+
+    if centered:
+        return tot.center()
+    else:
+        return tot
+
+
+def qubit_layer_19(
+    layer: int = 19,
+    layer_annotation: int = 49,
+    datatype: int = 0,
+    datatype_annotation:int = 0
+) -> PolygonSet:
+    """
+    Generates part of the layer 19 (via active to Metal 1) of the Qubit mask LETI.
+    The device vias generated are:
+    - 4G11_1
+    - 4G11_2
+    - 4G11_3
+    - 4G21_1
+    - 4G21_2
+    - 4G22_1
+    - 4G22_2
+    - 4G23_1
+    - 4G23_2
+    - 8G11
+    - 7G11_1
+    - 7G11_2
+
+    Each device is associated with a Text (5 micron above the top left via) with the device name in layer_annoation (layer 49 by default)
+
+    Parameters
+    ----------
+    layer : int, optional
+        GDS layer, by default 19
+    layer_annotation: int, optinal
+        GDS layer, by default 49
+    datatype : int, optional
+        GDS datatype, by default 0 for both layer and layer_annotations
+
+    Returns
+    -------
+    PolygonSet
+        Set of polygons containing part of the layer 19 of the LETI qubit mask
+        + text annotation to locate devices in layer_annotation (default 49)
+    """
+
+    # dictonary with the via coordinate (center) of different devices
+
+    devices = {
+        "4G11_1": [
+            (-1835.305, 4023.675),
+            (-1834.96, 4023.695),
+            (-1834.615, 4023.675),
+            (-1835.305, 4022.745),
+            (-1834.96, 4022.725),
+            (-1834.615, 4022.745),
+            ],
+        "4G11_2": [
+            (-1835.295, 3243.605),
+            (-1834.96, 3243.625),
+            (-1834.625, 3243.605),
+            (-1835.295, 3242.745),
+            (-1834.96, 3242.725),
+            (-1834.625, 3242.745),
+            ],
+        "4G11_3": [
+            (-1835.285, 2463.535),
+            (-1834.96, 2463.555),
+            (-1834.635, 2463.535),
+            (-1835.285, 2462.745),
+            (-1834.96, 2462.725),
+            (-1834.635, 2462.745),
+            ],
+        "5G12_1":[
+            (-1575.28500, 3962.61500),
+            (-1574.96000, 3962.63500),
+            (-1574.63500, 3962.61500),
+            (-1575.28500, 3961.74500),
+            (-1574.96000, 3961.72500),
+            (-1574.63500, 3961.74500),
+            (-1574.30500, 3961.74500),
+            ],
+        "5G12_2":[
+            (-1575.28500, 3052.61500),
+            (-1574.96000, 3052.63500),
+            (-1574.63500, 3052.61500),
+            (-1575.28500, 3051.74500),
+            (-1574.96000, 3051.72500),
+            (-1574.63500, 3051.74500),
+            (-1574.30500, 3051.74500)
+            ],
+        "6G11_2":[
+            (-1445.61500, 2854.69500),
+            (-1445.28500, 2854.69500),
+            (-1444.96000, 2854.71500),
+            (-1444.63500, 2854.69500),
+            (-1445.28500, 2853.74500),
+            (-1444.96000, 2853.72500),
+            (-1444.63500, 2853.74500),
+            (-1444.30500, 2853.74500)
+            ],
+        "7G11_1": [
+            (-1315.625, 3830.905),
+            (-1315.295, 3830.905),
+            (-1314.96, 3830.925),
+            (-1314.625, 3830.905),
+            (-1315.625, 3829.745),
+            (-1315.295, 3829.745),
+            (-1314.96, 3829.725),
+            (-1314.625, 3829.745),
+            (-1314.295, 3829.745),
+            ],
+        "7G11_2": [
+            (-1315.615, 2660.775),
+            (-1315.285, 2660.775),
+            (-1314.96, 2660.795),
+            (-1314.635, 2660.775),
+            (-1315.615, 2659.745),
+            (-1315.285, 2659.745),
+            (-1314.96, 2659.725),
+            (-1314.635, 2659.745),
+            (-1314.305, 2659.745),
+            ],
+        "8G11": [
+            (-1185.615, 3764.855),
+            (-1185.615, 3764.855),
+            (-1185.285, 3764.855),
+            (-1184.96, 3764.875),
+            (-1184.635, 3764.855),
+            (-1184.305, 3764.855),
+            (-1185.615, 3763.745),
+            (-1185.285, 3763.745),
+            (-1184.96, 3763.725),
+            (-1184.635, 3763.745),
+            (-1184.305, 3763.745),
+            ],
+        "4G21_1": [
+            (2194.695, 6903.675),
+            (2195.05, 6903.695),
+            (2195.405, 6903.675),
+            (2194.695, 6902.745),
+            (2195.05, 6902.725),
+            (2195.405, 6902.745),
+            ],
+        "4G21_2": [
+            (2194.695, 5863.675),
+            (2195.04, 5863.695),
+            (2195.385, 5863.675),
+            (2194.695, 5862.745),
+            (2195.04, 5862.725),
+            (2195.385, 5862.745),
+            ],
+        "4G22_1": [
+            (2324.705, 6903.605),
+            (2325.05, 6903.625),
+            (2325.395, 6903.605),
+            (2324.705, 6902.745),
+            (2325.05, 6902.725),
+            (2325.395, 6902.745),
+            ],
+        "4G22_2": [
+            (2324.705, 5863.605),
+            (2325.04, 5863.625),
+            (2325.375, 5863.605),
+            (2324.705, 5862.745),
+            (2325.04, 5862.725),
+            (2325.375, 5862.745),
+            ],
+        "4G23_1": [
+            (2454.715, 6903.535),
+            (2455.05, 6903.555),
+            (2455.385, 6903.535),
+            (2454.715, 6902.745),
+            (2455.05, 6902.725),
+            (2455.385, 6902.745),
+            ],
+        "4G23_2": [
+            (2454.715, 5863.535),
+            (2455.04, 5863.555),
+            (2455.365, 5863.535),
+            (2454.715, 5862.745),
+            (2455.04, 5862.725),
+            (2455.365, 5862.745),
+            ],
+        "5G23_1":[
+            (2844.61500, 6850.61500),
+            (2844.95000, 6850.63500),
+            (2845.28500, 6850.61500),
+            (2844.28500, 6849.74500),
+            (2844.61500, 6849.74500),
+            (2844.95000, 6849.72500),
+            (2845.28500, 6849.74500)
+            ],
+        "5G23_2":[
+            (2844.63500, 5680.61500),
+            (2844.96000, 5680.63500),
+            (2845.28500, 5680.61500),
+            (2844.30500, 5679.74500),
+            (2844.63500, 5679.74500),
+            (2844.96000, 5679.72500),
+            (2845.28500, 5679.74500)
+            ],
+        "6G22_1":[
+            (3104.36500, 6784.69500),
+            (3104.70000, 6784.71500),
+            (3105.03500, 6784.69500),
+            (3105.36500, 6784.69500),
+            (3104.03500, 6783.74500),
+            (3104.36500, 6783.74500),
+            (3104.70000, 6783.72500),
+            (3105.03500, 6783.74500)
+            ],
+        "6G22_2":[
+            (3104.38500, 5484.69500),
+            (3104.71000, 5484.71500),
+            (3105.03500, 5484.69500),
+            (3105.36500, 5484.69500),
+            (3104.05500, 5483.74500),
+            (3104.38500, 5483.74500),
+            (3104.71000, 5483.72500),
+            (3105.03500, 5483.74500)
+            ],
+        "7G22_1":[
+            (3366.38500, 6719.25500),
+            (3366.71500, 6719.25500),
+            (3367.04000, 6719.27500),
+            (3367.36500, 6719.25500),
+            (3367.69500, 6719.25500),
+            (3366.38500, 6718.22500),
+            (3366.71500, 6718.22500),
+            (3367.04000, 6718.20500),
+            (3367.36500, 6718.22500)
+            ],
+        "8G22_1":[
+            (3621.38500, 6723.85500),
+            (3621.71500, 6723.85500),
+            (3622.04000, 6723.87500),
+            (3622.36500, 6723.85500),
+            (3622.69500, 6723.85500),
+            (3621.38500, 6722.74500),
+            (3621.71500, 6722.74500),
+            (3622.04000, 6722.72500),
+            (3622.36500, 6722.74500),
+            (3622.69500, 6722.74500)
+            ],
+    }
+
+    annotations = PolygonSet(names=['QUBIT device names'])
+    vias = PolygonSet(names=['QUBIT contacts 19'])
+
+    for device in devices.keys():
+        coordinates = devices[device]
+        annotations += Text(
+            device,
+            20,
+            position=(coordinates[0][0], coordinates[0][1] + 0.5),
+            layer=layer_annotation,
+            datatype=datatype_annotation,
+            name='QUBIT device names'
+        )
+        for via_coordinates in coordinates:
+            vias += RectangleCentered(
+                (via_coordinates[0], via_coordinates[1]),
+                0.09,
+                0.09,
+                layer=layer,
+                datatype=datatype,
+                name = 'QUBIT contacts 19'
+            )
+
+    total = vias + annotations
+    return total
+
+
+def dicing_saw_mark(substrate: str='si',
+                    layer: int=1,
+                    name: str='',
+                    color: str='',
+                    datatype: int=1,
+                    ratio: float=5) -> PolygonSet:
+    """
+    Return dicing saw marks in a shape of a cross.
+    Theses mark are done in such way that the blade thickness used at the BCAI
+    will completely delete the mark from the leftover chips, a.k.a. the blade
+    thickness corresponds to the mark width.
+    Hence, for each substrate type corresponds a mark thickness:
+        Si    -> 60um width
+        Al2O3 -> 250um width
+
+    Args:
+        substrate: Nature of the substrate, must be: ('si', 'silicium', 'al2o3',
+            'sapphire').
+            Defaults to 'si'.
+        layer: Number of the metal layer.
+            Defaults to 0.
+        name: Name of the metal layer.
+            Defaults to ''.
+        color: Color of the metal layer.
+            Defaults to ''.
+        datatype: Datatype of the metal layer.
+            Defaults to 0.
+        ratio: ratio length/width of the dicing saw mark.
+            Defaults to 5.
+    """
+
+    if substrate.lower() in ('si', 'silicium'):
+        w = 60
+        l = ratio*w
+    elif substrate.lower() in ('al2o3', 'sapphire'):
+        w = 250
+        l = ratio*w
+    else:
+        raise ValueError('substrate must be "si", or "al2o3"')
+
+    s = l/2 - w/2
+
+    t = PolygonSet(polygons   = [[(-l/2, w/2)]],
+                   layers     = [layer],
+                   datatypes  = [datatype],
+                   colors     = [color],
+                   names      = [name])
+    t > ( s,  0)
+    t > ( 0,  s)
+    t > ( w,  0)
+    t > ( 0, -s)
+    t > ( s,  0)
+    t > ( 0, -w)
+    t > (-s,  0)
+    t > ( 0, -s)
+    t > (-w,  0)
+    t > ( 0,  s)
+    t > (-s,  0)
+    t > ( 0,  w/2)
+
+    return t
+
+
+def spiral(
+    inner_diameter: float,
+    width: float,
+    spacing: float,
+    nb_turn: int,
+    nb_points: int=500,
+    layer: int=0,
+    name: str="",
+    color: str="",
+    datatype: int=0,
+) -> PolygonSet:
+    """
+        Make a archimedean spiral as below
+
+                              ******************
+                          ****                ******
+                        ****                      ****
+                      **                            ****
+                    ****                              ****
+                  ****                                  **
+                  **              **********            ****
+                ****          ****        ****            **
+                **            **            ****          **
+                **          ****              **          **
+                **          **              ****          **
+                **          **          ******            **
+                **          **                          ****          **
+                **          ****                        **            **
+                **            **                      ****          **
+                  **          ****                  ****            **
+                  **            ******            ****            ****
+                  ****              **************                **
+                    **                                          **
+                      **                                      ****
+                      ****                                  ****
+                          ****                          ******
+                            ******                  ******
+                                ********      ********
+                                      **********
+
+        Args:
+            inner_diameter: Inner diameter from which the spiral will start
+            width: width of the spiral arm
+            spacing: spacing between the spiral arm
+            nb_turn: nb turn of the spiral
+            nb_points: nb_points of the polygon making the spiral.
+                Defaults to 500.
+            layer: Number of the metal layer.
+                Defaults to 0.
+            name: Name of the metal layer.
+                Defaults to ''.
+            color: Color of the metal layer.
+                Defaults to ''.
+            datatype: Datatype of the metal layer.
+                Defaults to 0.
+
+        Returns:
+            PolygonSet: A PolygonSet of the spiral.
+    """
+
+
+    # Parametric curve
+    t = np.linspace(0, 1, nb_points)
+    r = nb_turn * (spacing+width) * t + inner_diameter / 2
+    theta = nb_turn * 2 * np.pi * t
+    x = r * np.cos(theta)
+    y = r * np.sin(theta)
+
+    # outer curve
+    x1 = x + np.cos(theta) * width / 2
+    y1 = y + np.sin(theta) * width / 2
+
+    # inner curve
+    x2 = x - np.cos(theta) * width / 2
+    y2 = y - np.sin(theta) * width / 2
+
+    # combine both
+    x = np.concatenate((x1, x2[::-1]))
+    y = np.concatenate((y1, y2[::-1]))
+
+    return PolygonSet(polygons=[np.vstack((x, y)).T],
+                      layers=[layer],
+                      names=[name],
+                      colors=[color],
+                      datatypes=[datatype])
+
+
+
+def capacitance(c_arm_length:list=[18,24,36,24,18],
+                c_central_width:float=2,
+                arm_width:float=2,
+                gap:float=0.2,
+                length:float=32,
+                port1:bool=False,
+                port2:bool=False,
+                layer:int=0,
+                datatype:int=0,
+                name: str='',
+                color: str=''
+                )-> PolygonSet:
+    """
+    Return a capacitance to ground.
+    This "antenna-like" capacitance consists in a central conductor and "arms" perpendicular to it.
+    The goal is to have a shape with a low number of squares (to reduce the inductance)
+    but with a large circumference to yield a large capacitance to ground.
+    Used for the butterworth filters.
+
+    Args:
+        c_arm_length: length of the arms of the capacitance. connected to the central conductor.
+            Defaults to [18,24,36,24,18] [um].
+        c_central_width: width of the central conductor, connecting the arms.
+            Defaults to 2 um.
+        arm_width: width of the arms.
+            Defaults to 2 um.
+        gap: distance between the the conductor and the ground plane.
+            Defaults to 0.2 um.
+        length: length of the central conductor, connecting the arms.
+            Defaults to 32um.
+        port1/2: Closing or opening the left/right termination of the central conductor, usefull to connect the capacitance to an other CPW.
+            Defaults to False (close).
+        layer,datatype,name,color: Used for naming the metal layer
+            Defaults to 0,0,'',''.
+    Returns:
+        PolygonSet: Set of polygons containing the capacitance
+    """
+
+    _layer: Dict[str, Any] = {'layer'    : layer,
+                              'datatype' : datatype,
+                              'name'     : name,
+                              'color'    : color}
+
+    n=len(c_arm_length)
+    antenna = PolygonSet()
+    m=Rectangle([0,0],[length,-c_central_width])
+    antenna+=m
+    for i in range(n):
+        m=Rectangle([0,0],[arm_width,-c_arm_length[i]])
+        x=  + length/(n-1)*i
+        m.translate(x,c_arm_length[i]/2 -c_central_width/2)
+        antenna+=m
+    r=offset(antenna,gap)
+
+    if port1==True:
+        rec=Rectangle([-gap,0],[0,-c_central_width])
+        antenna = addition(antenna,rec)
+    if port2==True:
+        rec=Rectangle([length,0],[length+gap,-c_central_width])
+        antenna = addition(antenna,rec)
+    antenna= subtraction(r,antenna).translate(+gap,c_central_width/2)
+    bp=r.translate(+gap,c_central_width/2)
+
+    return antenna.change_layer(**_layer),bp
+
+
+
+def inductance(nb_l_horizontal:int=1,
+               len_l_horizontal:float=70,
+               len_l_vertical:float=5,
+               l_microstrip_width:float=0.5,
+               layer:int=0,
+               datatype:int=0,
+               name: str='',
+               color: str=''
+               )-> PolygonSet:
+    """
+    Return an indutance in serie. Used for the butterworth filters.
+    The inductance consists in a microstrip zig-zaging in a groundplane-free rectangle.
+
+    Args:
+        nb_l_horizontal: number of time the microstrip will go from one side to an other, the first and the last half-length microstrip dont count.
+            Defaults to 1.
+        len_l_horizontal: length of the microstrip going from the left (or right) to the right (or left) side.
+            Defaults to 70 um.
+        len_l_vertical: distance between two horizontal microstrip.
+            Defaults to 5 um.
+        l_microstrip_width: width of the microstrip.
+            Defaults to 0.5um.
+        layer,datatype,name,color: Used for naming the metal layer
+            Defaults to 0,0,'',''.
+    Returns:
+        PolygonSet: Set of polygons containing the indutance
+    """
+
+    from pygdsdesign.transmission_lines.microstrip_polar import MicroStripPolar
+
+    _layer: Dict[str, Any] = {'layer'    : layer,
+                              'datatype' : datatype,
+                              'name'     : name,
+                              'color'    : color}
+
+    dy= 5+5+ (nb_l_horizontal+2)*l_microstrip_width + len_l_vertical*(nb_l_horizontal+1)
+    dx= len_l_horizontal + l_microstrip_width*20
+
+
+    m=MicroStripPolar(l_microstrip_width,np.pi/2)
+    m.add_line(5)
+    m.add_turn(l_microstrip_width/2,np.pi/2)
+    m.add_line(len_l_horizontal/2-l_microstrip_width/2)
+    m.add_turn(l_microstrip_width/2,-np.pi/2)
+
+    if nb_l_horizontal%2 == 1: #the number of horizontal repition is odd, first we use loop to create nb_l_horizontal - 1 strip, and then we add the last one. 
+        for i in range(int((nb_l_horizontal-1)/2)):
+           m.add_line(len_l_vertical)
+           m.add_turn(l_microstrip_width/2,-np.pi/2)
+           m.add_line(len_l_horizontal)
+           m.add_turn(l_microstrip_width/2,+np.pi/2)
+           m.add_line(len_l_vertical)
+           m.add_turn(l_microstrip_width/2,+np.pi/2)
+           m.add_line(+len_l_horizontal)
+           m.add_turn(l_microstrip_width/2,-np.pi/2)
+        #last full horizotal
+        m.add_line(len_l_vertical)
+        m.add_turn(l_microstrip_width/2,-np.pi/2)
+        m.add_line(+len_l_horizontal)
+        m.add_turn(l_microstrip_width/2,+np.pi/2)
+        m.add_line(len_l_vertical)
+        #last half horizotal
+        m.add_turn(l_microstrip_width/2,np.pi/2)
+        m.add_line(len_l_horizontal/2-l_microstrip_width/2)
+        m.add_turn(l_microstrip_width/2,-np.pi/2)
+    else:
+        for i in range(int((nb_l_horizontal)/2)):
+            m.add_line(len_l_vertical)
+            m.add_turn(l_microstrip_width/2,-np.pi/2)
+            m.add_line(len_l_horizontal)
+            m.add_turn(l_microstrip_width/2,+np.pi/2)
+            m.add_line(len_l_vertical)
+            m.add_turn(l_microstrip_width/2,+np.pi/2)
+            m.add_line(+len_l_horizontal)
+            m.add_turn(l_microstrip_width/2,-np.pi/2)
+        #last half horizotal
+        m.add_line(len_l_vertical)
+        m.add_turn(l_microstrip_width/2,-np.pi/2)
+        m.add_line(len_l_horizontal/2-l_microstrip_width/2)
+        m.add_turn(l_microstrip_width/2,np.pi/2)
+
+    m.add_line(5)
+    m.translate(dx/2,0)
+    rec=Rectangle([0,0],[dx,dy])
+    induc=subtraction(rec,m).translate(-dx/2,0)
+
+    return induc.change_layer(**_layer)
+
+
+def butterworth_filter(central_conductor_width:float=4,
+                       central_conductor_gap:float=0.2,
+                       sep_bot_top:float=6,
+                       sep_antenna_indutance:float=6,
+                       sep_inductance_antenna:float=6,
+                       sep_antenna_central:float=6,#
+                       nb_l_horizontal:int=1,
+                       len_l_horizontal:float=70,
+                       len_l_vertical:float=5,
+                       l_microstrip_width:float=0.5,#
+                       c_arm_length1:list=[18,26,34,34,26,18],
+                       c_arm_length2:list=[18,28,38,38,28,18],
+                       c_arm_length3:list=[34,26,18],
+                       c_central_width:float=2,
+                       arm_width:float=2,
+                       gap:float=0.2,
+                       length:list=[14,32],
+                       layer:float=0,
+                       datatype:int=0,
+                       name: str='',
+                       color: str=''
+                       )-> PolygonSet:
+    """
+    Return a 5th-order, cauer topology, butterworth filter and its bounding polygons.
+    see \pygdsdesign\examples\butterworth_filter_parameters.png for a graphical reprensations of the parameters.
+
+    Args:
+        central_conductor_width: width of the central CPW.
+            Defaults to 4 um
+        central_conductor_gap: gap of the central CPW.
+            Defaults to 0.2um
+        sep_bot_top: distance added at the start and at the end of the filter. used to separate the filter from other elements.
+            Defaults to 6um.
+        sep_antenna_indutance: distance between the first capacitance and the first indutance, and between the second inductance and the third capacitance.
+            Defaults to 6um.
+        sep_inductance_antenna: distance between the first inductance and the second capacitance and between the second capacitance and the second inductance.
+            Defaults to 6um.
+        sep_antenna_central: distance between the capacitance and the central conductor.
+            Defaults to 6um.
+        nb_l_horizontal: inductance parameters. number of time the microstrip will go from one side to an other, the first and the last half-length microstrip dont count.
+            Defaults to 1.
+        len_l_horizontal: inductance parameters. length of the microstrip going from the left (or right) to the right (or left) side.
+            Defaults to 70 um.
+        len_l_vertical: inductance parameters. distance between two horizontal microstrip.
+            Defaults to 5 um.
+        l_microstrip_width: inductance parameters. width of the microstrip.
+            Defaults to 0.5um.
+        c_arm_length1/2/3: capacitance parameters. length of the arm of the first and third capacitance/ the first and the third part of the second capacitance / the second part of the second capacitance.
+            Defaults to [18,24,36,24,18] [um].
+        c_central_width: capacitance parameters. width of the central conductor, connecting the arms.
+            Defaults to 2 um.
+        arm_width: capacitance parameters. width of the arms.
+            Defaults to 2 um.
+        gap: capacitance parameters. distance between the the conductor and the ground plane.
+            Defaults to 0.2 um.
+        length: capacitance parameters. lengths of the central conductor of the capacitance, connecting the arms.
+            Defaults to [14,32]um.
+        layer,datatype,name,color: Used for naming the metal layer
+            Defaults to 0,0,'',''.
+    Returns:
+        PolygonSet: Set of polygons containing the butterworth filter
+        PolygonSet: Set of polygons containing the butterworth filter bounding polygons.
+    """
+    from pygdsdesign.transmission_lines.cpw_polar import CPWPolar
+
+    _layer: Dict[str, Any] = {'layer'    : layer,
+                              'datatype' : datatype,
+                              'name'     : name,
+                              'color'    : color}
+
+    tot = PolygonSet(polygons=[[(0,0)]])
+    bp = PolygonSet()
+
+    capa1,bp1=capacitance(c_arm_length=c_arm_length3,c_central_width=c_central_width,arm_width=arm_width,gap=gap,length=length[0],port1=True,port2=False)
+    capa2,bp2=capacitance(c_arm_length=c_arm_length3,c_central_width=c_central_width,arm_width=arm_width,gap=gap,length=length[0],port1=True,port2=False)
+    capa1=capa1.translate(sep_antenna_central + central_conductor_width/2 +central_conductor_gap,max(c_arm_length3)/2+gap + sep_bot_top)
+    tot+=capa1
+    tot+=capa2.rotate(np.pi).translate(-(sep_antenna_central + central_conductor_width/2 +central_conductor_gap),max(c_arm_length3)/2+gap+ sep_bot_top)
+    bp+=bp1.translate(sep_antenna_central + central_conductor_width/2 +central_conductor_gap,max(c_arm_length3)/2+gap + sep_bot_top)
+    bp+=bp2.rotate(np.pi).translate(-(sep_antenna_central + central_conductor_width/2 +central_conductor_gap),max(c_arm_length3)/2+gap+ sep_bot_top)
+
+    #bp+=Rectangle(capa1.get_bounding_box()[0],capa1.get_bounding_box()[1])
+    #bp+=Rectangle(capa2.get_bounding_box()[0],capa2.get_bounding_box()[1])
+
+    central=CPWPolar(central_conductor_width,central_conductor_gap,np.pi/2)
+    central.add_line(max(c_arm_length3)+2*gap +sep_bot_top)
+    central.add_line(sep_antenna_indutance)
+    bp+=Rectangle(central.get_bounding_box()[0],central.get_bounding_box()[1])
+
+    hori=CPWPolar(c_central_width,gap,np.pi)
+    hori.add_line(central_conductor_gap*2 + central_conductor_width + 2* sep_antenna_central).translate(capa1.get_center()[0]-capa1.get_size()[0]/2, capa1.get_center()[1] )
+    bp+=Rectangle(hori.get_bounding_box()[0],hori.get_bounding_box()[1])
+
+    tot+=subtraction(central,boolean(inverse_polarity(hori,safety_marge=0),central,'and',precision=0.0001),precision=0.00001)
+    tot+=subtraction(hori,boolean(inverse_polarity(central,safety_marge=0),hori,'and',precision=0.0001),precision=0.00001)
+
+
+    i1=inductance(nb_l_horizontal=nb_l_horizontal,len_l_horizontal=len_l_horizontal,len_l_vertical=len_l_vertical,l_microstrip_width=l_microstrip_width)
+    tot+=i1.translate(0,central.ref[1])
+    bp+=Rectangle(i1.get_bounding_box()[0],i1.get_bounding_box()[1])
+
+    central=CPWPolar(central_conductor_width,central_conductor_gap,np.pi/2)
+    central.add_line(sep_inductance_antenna)
+    tot+=central.translate(0,i1.get_center()[1]+i1.get_size()[1]/2)
+    bp+=Rectangle(central.get_bounding_box()[0],central.get_bounding_box()[1])
+
+    c1,b1=capacitance(c_arm_length=c_arm_length1,c_central_width=c_central_width,arm_width=arm_width,gap=gap,length=length[1],port1=True,port2=False)
+    c2,b2=capacitance(c_arm_length=c_arm_length1,c_central_width=c_central_width,arm_width=arm_width,gap=gap,length=length[1],port1=True,port2=False)
+    c3,b3=capacitance(c_arm_length=c_arm_length2,c_central_width=central_conductor_width,arm_width=arm_width,gap=gap,length=length[1],port1=True,port2=True)
+    c4,b4=capacitance(c_arm_length=c_arm_length1,c_central_width=c_central_width,arm_width=arm_width,gap=gap,length=length[1],port1=True,port2=False)
+    c5,b5=capacitance(c_arm_length=c_arm_length1,c_central_width=c_central_width,arm_width=arm_width,gap=gap,length=length[1],port1=True,port2=False)
+
+    tot+=c1.translate(sep_antenna_central + central_conductor_width/2 +central_conductor_gap, central.ref[1] +max(c_arm_length1)/2 + gap)
+    tot+=c2.rotate(np.pi).translate(-(sep_antenna_central + central_conductor_width/2 +central_conductor_gap) ,central.ref[1] +max(c_arm_length1)/2 + gap )
+    c3=c3.rotate(np.pi/2).translate(0, c1.get_center()[1]+c1.get_size()[1]/2 )
+    tot+=c4.translate(sep_antenna_central + central_conductor_width/2 +central_conductor_gap, c3.get_center()[1]+c3.get_size()[1]/2  +max(c_arm_length1)/2 + gap)
+    tot+=c5.rotate(np.pi).translate(-(sep_antenna_central + central_conductor_width/2 +central_conductor_gap) ,c3.get_center()[1]+c3.get_size()[1]/2  +max(c_arm_length1)/2 + gap)
+
+    bp+=b1.translate(sep_antenna_central + central_conductor_width/2 +central_conductor_gap, central.ref[1] +max(c_arm_length1)/2 + gap)
+    bp+=b2.rotate(np.pi).translate(-(sep_antenna_central + central_conductor_width/2 +central_conductor_gap) ,central.ref[1] +max(c_arm_length1)/2 + gap )
+    bp+=b3.rotate(np.pi/2).translate(0, c1.get_center()[1]+c1.get_size()[1]/2 )
+    bp+=b4.translate(sep_antenna_central + central_conductor_width/2 +central_conductor_gap, c3.get_center()[1]+c3.get_size()[1]/2  +max(c_arm_length1)/2 + gap)
+    bp+=b5.rotate(np.pi).translate(-(sep_antenna_central + central_conductor_width/2 +central_conductor_gap) ,c3.get_center()[1]+c3.get_size()[1]/2  +max(c_arm_length1)/2 + gap)
+
+    central1=CPWPolar(central_conductor_width,central_conductor_gap,np.pi/2)
+    central1.add_line(c1.get_size()[1]).translate(0,central.ref[1])
+
+    central2=CPWPolar(central_conductor_width,central_conductor_gap,np.pi/2)
+    central2.add_line(c3.get_size()[1]).translate(0,central1.ref[1])
+
+    central3=CPWPolar(central_conductor_width,central_conductor_gap,np.pi/2)
+    central3.add_line(c5.get_size()[1]+ sep_inductance_antenna).translate(0,central2.ref[1])
+
+    hori1=CPWPolar(c_central_width,gap,np.pi)
+    hori1.add_line(central_conductor_gap*2 + central_conductor_width + 2* sep_antenna_central).translate(c1.get_center()[0]-c1.get_size()[0]/2, c1.get_center()[1] )
+
+    hori2=CPWPolar(c_central_width,gap,np.pi)
+    hori2.add_line(central_conductor_gap*2 + central_conductor_width + 2* sep_antenna_central).translate(c4.get_center()[0]-c4.get_size()[0]/2, c4.get_center()[1] )
+
+    tot+=subtraction(central1,boolean(inverse_polarity(hori1,safety_marge=0),central1,'and',precision=0.0001),precision=0.00001)
+    tot+=subtraction(hori1,boolean(inverse_polarity(central1,safety_marge=0),hori1,'and',precision=0.0001),precision=0.00001)
+
+    tot+=subtraction(central2,boolean(inverse_polarity(c3,safety_marge=0),central2,'and',precision=0.0001),precision=0.00001)
+    tot+=subtraction(c3,boolean(inverse_polarity(central2,safety_marge=0),c3,'and',precision=0.0001),precision=0.00001)
+
+    tot+=subtraction(central3,boolean(inverse_polarity(hori2,safety_marge=0),central3,'and',precision=0.0001),precision=0.00001)
+    tot+=subtraction(hori2,boolean(inverse_polarity(central3,safety_marge=0),hori2,'and',precision=0.0001),precision=0.00001)
+
+    bp+=Rectangle(central1.get_bounding_box()[0],central1.get_bounding_box()[1])
+    bp+=Rectangle(central2.get_bounding_box()[0],central2.get_bounding_box()[1])
+    bp+=Rectangle(central3.get_bounding_box()[0],central3.get_bounding_box()[1])
+    bp+=Rectangle(hori1.get_bounding_box()[0],hori1.get_bounding_box()[1])
+    bp+=Rectangle(hori2.get_bounding_box()[0],hori2.get_bounding_box()[1])
+
+
+    i2=inductance(nb_l_horizontal=nb_l_horizontal,len_l_horizontal=len_l_horizontal,len_l_vertical=len_l_vertical,l_microstrip_width=l_microstrip_width).translate(0,central3.ref[1])
+    tot+=i2
+    bp+=Rectangle(i2.get_bounding_box()[0],i2.get_bounding_box()[1])
+
+    capa1,bp1=capacitance(c_arm_length=c_arm_length3,c_central_width=c_central_width,arm_width=arm_width,gap=gap,length=length[0],port1=True,port2=False)
+    capa2,bp2=capacitance(c_arm_length=c_arm_length3,c_central_width=c_central_width,arm_width=arm_width,gap=gap,length=length[0],port1=True,port2=False)
+    tot+=capa1.translate(sep_antenna_central + central_conductor_width/2 +central_conductor_gap,i2.get_center()[1]+i2.get_size()[1]/2+ max(c_arm_length3)/2+gap + sep_antenna_indutance)
+    tot+=capa2.rotate(np.pi).translate(-(sep_antenna_central + central_conductor_width/2 +central_conductor_gap),i2.get_center()[1]+i2.get_size()[1]/2 + max(c_arm_length3)/2+gap+ sep_antenna_indutance)
+    bp+=bp1.translate(sep_antenna_central + central_conductor_width/2 +central_conductor_gap,i2.get_center()[1]+i2.get_size()[1]/2+ max(c_arm_length3)/2+gap + sep_antenna_indutance)
+    bp+=bp2.rotate(np.pi).translate(-(sep_antenna_central + central_conductor_width/2 +central_conductor_gap),i2.get_center()[1]+i2.get_size()[1]/2 + max(c_arm_length3)/2+gap+ sep_antenna_indutance)
+
+    central=CPWPolar(central_conductor_width,central_conductor_gap,np.pi/2)
+    central.add_line(sep_antenna_indutance+ sep_bot_top + max(c_arm_length3) + gap*2).translate(0,i2.get_center()[1]+i2.get_size()[1]/2)
+    bp+=Rectangle(central.get_bounding_box()[0],central.get_bounding_box()[1])
+
+    hori=CPWPolar(c_central_width,gap,np.pi)
+    hori.add_line(central_conductor_gap*2 + central_conductor_width + 2* sep_antenna_central).translate(capa1.get_center()[0]-capa1.get_size()[0]/2, capa1.get_center()[1] )
+    bp+=Rectangle(hori.get_bounding_box()[0],hori.get_bounding_box()[1])
+
+    tot+=subtraction(central,boolean(inverse_polarity(hori,safety_marge=0),central,'and',precision=0.0001),precision=0.00001)
+    tot+=subtraction(hori,boolean(inverse_polarity(central,safety_marge=0),hori,'and',precision=0.0001),precision=0.00001)
+
     return merge(tot.change_layer(**_layer)),bp